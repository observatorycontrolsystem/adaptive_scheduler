--- conflicted
+++ resolved
@@ -39,17 +39,7 @@
         self.metrics = MetricCalculator(self.mock_scheduler_result,
                                         self.mock_scheduler_result,
                                         self.mock_scheduler,
-<<<<<<< HEAD
-                                        self.mock_scheduler_runner)
-
-        dir_path = os.path.dirname(os.path.realpath(__file__))
-        data_path = os.path.join(dir_path, 'airmass_data.json')
-        with open(data_path) as f:
-            airmass_data = json.load(f)
-        self.metrics._get_airmass_data_from_observation_portal = Mock(return_value=airmass_data)
-=======
                                         self.mock_scheduler_runner)      
->>>>>>> 781950a2
 
     def test_combining_schedules(self):
         scheduler_result_attrs = {'resources_scheduled.return_value': ['bpl', 'coj', 'ogg']}
@@ -103,7 +93,6 @@
         assert self.metrics.percent_time_utilization(test_schedule, ['bpl'], 1) == 100.
         assert self.metrics.percent_time_utilization() == 60/(86400*4)*100
 
-<<<<<<< HEAD
     def test_bin_data(self):
         data = [1, 3, 4, 2, 6, 5, 3, 2, 3, 4, 7, 9, 3, 8, 6, 4]
         data2 = [0.5, 3.7, 2.8, 6.9, 1.8]
@@ -120,48 +109,6 @@
         assert bin_data(data, 2) == expected3
         assert bin_data(data2) == expected4
         assert bin_data(data2, bin_range=(0, 4)) == expected5
-=======
-    # def test_fill_bin_with_reservation_data(self):
-    #     data_dict = {}
-    #     start_time = datetime.utcnow()
-
-    #     mock_reservation = Mock(
-    #         duration=10,
-    #         scheduled_resource='bpl',
-    #         scheduled_start=start_time,
-    #         scheduled=True,
-    #     )
-    #     mock_reservation.request_group.ipp_value = 20
-    #     mock_reservation.request_group.proposal.tac_priority = 50
-    #     mock_reservation.request_group.id = 1
-    #     mock_reservation.request.id = 2
-
-    #     expected_datacontainer = DataContainer(
-    #         request_group_id=1,
-    #         request_id=2,
-    #         duration=10,
-    #         scheduled_resource='bpl',
-    #         scheduled=True,
-    #         scheduled_start=start_time,
-    #         ipp_value=20,
-    #         tac_priority=50,
-    #     )
-
-    #     bin_data = {
-    #         'bin1': mock_reservation,
-    #         'bin2': mock_reservation,
-    #     }
-    #     for bin_name, reservation in bin_data.items():
-    #         fill_bin_with_reservation_data(data_dict, bin_name, reservation)
-
-    #     expected = {
-    #         'bin1': [expected_datacontainer],
-    #         'bin2': [expected_datacontainer],
-    #     }
-    #     for bin_name, data in data_dict.items():
-    #         for i, item in enumerate(data):
-    #             assert expected[bin_name][i].__dict__ == item.__dict__
->>>>>>> 781950a2
 
     def test_airmass_functions(self):
         dir_path = os.path.dirname(os.path.realpath(__file__))
