--- conflicted
+++ resolved
@@ -14,14 +14,11 @@
 lcogt-dateutils
 reqdbclient
 schedutils
-<<<<<<< HEAD
 potsdb
 requests
 opentsdb_http_client
 opentsdb_python_metrics
-=======
 lcogt-logging
->>>>>>> ba046994
 
 # Only needed for unit tests of old versions of the kernel
 #openopt==0.4.5
