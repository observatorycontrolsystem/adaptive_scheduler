--- conflicted
+++ resolved
@@ -253,16 +253,12 @@
                                         dry_run=args.dry_run,
                                         no_weather=args.noweather,
                                         no_singles=args.nosingles,
-<<<<<<< HEAD
-                                        no_compounds=args.nocompounds)
-        log.info("End Normal Scheduling")
-
-=======
                                         no_compounds=args.nocompounds,
                                         slicesize=args.slicesize,
                                         timelimit=args.timelimit,
                                         horizon=args.horizon)
->>>>>>> 019a6c0b
+        log.info("End Normal Scheduling")
+
     else:
         log.warn("Received no User Requests! Skipping this scheduling cycle")
     sys.stdout.flush()
