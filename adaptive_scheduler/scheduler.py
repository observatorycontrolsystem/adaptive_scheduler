from __future__ import division

import time
import sys
import logging
import itertools

from collections import defaultdict
from datetime import datetime, timedelta

from reqdb.requests                      import Request
from schedutils.semester_service         import get_semester_block
from adaptive_scheduler.feedback         import TimingLogger
from schedutils.semester_service         import get_semester_code
from adaptive_scheduler.interfaces       import ScheduleException
from adaptive_scheduler.event_utils      import report_scheduling_outcome
from adaptive_scheduler.kernel.intervals import Intervals
from adaptive_scheduler.utils            import timeit, iso_string_to_datetime, estimate_runtime
from adaptive_scheduler.printing         import pluralise as pl
from adaptive_scheduler.printing import (print_schedule, print_compound_reservations,
                                         summarise_urs, log_full_ur, log_windows)
from adaptive_scheduler.model2   import (filter_out_compounds,
                                         differentiate_by_type, n_requests,
                                         RequestError)
from adaptive_scheduler.kernel_mappings import (construct_visibilities,
                                                 construct_resource_windows,
                                                 make_compound_reservations,
                                                 make_many_type_compound_reservations,
                                                 filter_for_kernel,
                                                 construct_global_availability)
from adaptive_scheduler.request_filters import (filter_urs,
                                                drop_empty_requests,
                                                find_unschedulable_ur_numbers,
                                                set_now)


class Scheduler(object):
    
    def __init__(self, kernel_class, sched_params, event_bus):
        self.kernel_class = kernel_class
        self.visibility_cache = {}
        self.sched_params = sched_params
        self.event_bus = event_bus
        self.log = logging.getLogger(__name__)
        self.estimated_scheduler_end = datetime.utcnow()
        self.scheduler_summary_messages = []
    
    
    def find_resources_to_preempt(self, preemtion_urs, all_urgent_urs, resources, resource_usage_snapshot, all_ur_priorities):
        ''' Preempt running requests, if needed, to run urgent user requests'''
    
        #make copy of resource list since it could be modified
        copy_of_resources = list(resources)
    
        # Don't preemt another urgent request
        # Remove any resource with running urgent requests from resource list
        all_urgent_tracking_numbers = [ur.tracking_number for ur in all_urgent_urs]           
        for resource in resources:
            for running_ur in resource_usage_snapshot.user_requests_for_resource(resource):
                if running_ur.tracking_number in all_urgent_tracking_numbers:
                    copy_of_resources.remove(resource)
    
        value_function_dict = self.construct_value_function_dict(preemtion_urs, copy_of_resources, resource_usage_snapshot, all_ur_priorities)
    
        preemtion_tracking_numbers = [ur.tracking_number for ur in preemtion_urs]
        optimal_combination = self.compute_optimal_combination(value_function_dict, preemtion_tracking_numbers, copy_of_resources)
    
        # get resources where the cost of canceling is lowest
        resources_to_cancel = [ combination[0] for combination in optimal_combination ]
    
        return resources_to_cancel
    
    
    
    #TODO - Move to a utils library
    def combine_excluded_intervals(self, excluded_intervals_1, excluded_intervals_2):
        ''' Combine two dictionaries where Intervals are the values '''
        for key in excluded_intervals_2:
            timepoints = excluded_intervals_2[key].timepoints
            excluded_intervals_1.setdefault(key, Intervals([])).add(timepoints)
    
        return excluded_intervals_1
    
    def construct_value_function_dict(self, urgent_urs, resources, resource_usage_snapshot, ur_priorities):
        ''' Constructs a value dictionary of tuple (telescope, tracking_number) to value
    
            where value = too priority / running block priority or if no block is running at
            that telescope, value = too priority
    
            NOTE: Assumes running block priority is above 1
        '''
    
#         normal_tracking_numbers_dict = {ur.tracking_number : ur for ur in normal_urs}
    
        tracking_number_to_resource_map = defaultdict(set)
        for urgent_ur in urgent_urs: 
            tracking_number = urgent_ur.tracking_number
    
            if urgent_ur.n_requests() > 1:
                msg = "TOO UR %s has more than one child R, which is not supported." % tracking_number
                msg += " Submit as separate requests."
                self.log.info(msg)
                continue
    
            for request in urgent_ur.requests:
                for resource, windows in request.windows:
                    tracking_number_to_resource_map[tracking_number].add(resource)
    
        value_function_dict = {};
        for resource in resources:
            running_ur_list = resource_usage_snapshot.user_requests_for_resource(resource) 
            # Compute the priority of the the telescopes without ToOs
            # use a priority of 1 for telescopes without a running block
            running_request_priority = 1
            for running_at_tel in running_ur_list:
                running_tracking_number = running_at_tel.tracking_number
                normal_ur_prioirty = 0
                normal_ur_prioirty += ur_priorities.get(running_tracking_number, 0)
#                 else:
#                     # The running request wasn't included in the list of schedulable urs so we don't know it's priority
#                     # This could happen if the running request has been canceled.  In this case treat it like nothing is running
#                     # Not sure if there are other ways this can happen.  Beware....
#                     # TODO: add function unit test for this case
#                     normal_ur_prioirty = 1
                # Take the greater of the running priorities.  Should it be the sum? Something else?
                if normal_ur_prioirty > running_request_priority:
                    running_request_priority = normal_ur_prioirty
    
            for ur in urgent_urs:
                tracking_number = ur.tracking_number
                if resource in tracking_number_to_resource_map[tracking_number]:
                    too_priority = ur.get_priority()
                    # Make sure __future__ division is imported to make this work correctly
                    value_function_dict[(resource, tracking_number)] = too_priority / running_request_priority
    
        return value_function_dict
    
    
    def compute_optimal_combination(self, value_dict, tracking_numbers, resources):
        '''
        Compute combination of telescope to tracking number that has the highest value
    
        NOTE: This schedule assumes that each there will a tracking number only needs one
              telescope to run (no compound requests).
        '''
        if len(tracking_numbers) < len(resources):
            small_list = tracking_numbers
            large_list = resources
            zip_combinations = lambda x : zip(x, small_list)
        else:
            large_list = tracking_numbers
            small_list = resources
            zip_combinations = lambda x : zip(small_list, x)
    
        optimal_combination_value = -1
        optimal_combinations = []
    
        for x in itertools.permutations(large_list, len(small_list)):
            combinations = zip_combinations(x)
            value = 0
            invalid_combination = False
            for combination in combinations:
                try:
                    value += value_dict[combination]
                except KeyError:
                    # if the combination is not in the dictionary it is not a valid option
                    invalid_combination = True
                    break
    
            if invalid_combination:
                continue
    
            if value > optimal_combination_value:
                optimal_combination_value = value
                optimal_combinations = combinations
    
        return optimal_combinations
    
    
    def remove_singles(self, user_reqs):
        self.log.info("Compound Request support (single) disabled at the command line")
        self.log.info("Compound Requests of type 'single' will be ignored")
        singles, others = differentiate_by_type(cr_type='single', crs=user_reqs)
        
        return others
    
    
    def remove_compounds(self, user_reqs):
        self.log.info("Compound Request support (and/oneof/many) disabled at the command line")
        self.log.info("Compound Requests of type 'and', 'oneof' or 'many' will be ignored")
        
        return filter_out_compounds(user_reqs)
    
    
    def scheduling_horizon(self, estimated_scheduler_end):
        ONE_MONTH = timedelta(weeks=4)
        ONE_WEEK  = timedelta(weeks=1)
        
        return estimated_scheduler_end + ONE_WEEK
            
            
    def apply_unschedulable_filters(self, user_reqs, estimated_scheduler_end, running_request_numbers):
        ''' Returns tuple of (schedulable, unschedulable) user requests where UR's
        in the unschedulable list will never be possible
        '''
        return user_reqs, []
    
    
    def apply_window_filters(self, user_reqs, estimated_scheduler_end):
        ''' Returns the set of URs with windows adjusted to include only URs with windows
        suitable for scheduling
        '''
        return user_reqs
    
    
    def prepare_for_kernel(self, window_adjusted_urs, estimated_scheduler_end):
        ''' Convert UR model to formalization expected by the scheduling kernel
        '''
        return []
    
    
    def prepare_available_windows_for_kernel(self, available_resources, resource_usage_snapshot, estimated_scheduler_end, preemption_enabled):
        ''' Construct the set of resource windows available for use in scheduling
        '''
        return []
    
    
    # TODO: replace with event bus event
    def on_run_scheduler(self, user_requests):
        ''' Handler called at beginning run_schedule
        '''
        pass
        
    
    # TODO: replace with event bus event
    def after_unschedulable_filters(self, user_requests):
        ''' Handler called after unschedulable filters have been applied
        '''
        pass
            
    
    # TODO: replace with event bus event
    def after_window_filters(self, user_requests):
        ''' Handler called after window filters have been applied
        '''
        pass
    
    
    # TODO: replace with event bus event
    def on_new_schedule(self, new_schedule, compound_reservations, estimated_scheduler_end):
        ''' Handler called on completion of a scheduler run
        '''
        pass
    
    
    def unscheduleable_ur_numbers(self, unschedulable_urs):
        return find_unschedulable_ur_numbers(unschedulable_urs)
    
    
    def filter_unschedulable_child_requests(self, user_requests, running_request_numbers):
        '''Remove child request from the parent user request when the
        request has no windows remaining and return a list of dropped
        request numbers 
        '''
        windowsless_r_numbers  = drop_empty_requests(user_requests)
        unschedulable_r_numbers = [r_number for r_number in windowsless_r_numbers if r_number not in running_request_numbers]
        return unschedulable_r_numbers
    
    
    # TODO: refactor into smaller chunks
    @timeit
    def run_scheduler(self, scheduler_input, preemption_enabled=False):
        
        start_event = TimingLogger.create_start_event(datetime.utcnow())
        self.event_bus.fire_event(start_event)
        
        # ToDo: Need to be able to get unavailable resources and reason for their unavailability
        # to determine how to handle reservations currently scheduled on those resources
        # Commit schedules for unreachable resources
        # Cancel schedules for unavailable resources
        user_reqs = scheduler_input.user_requests
        resource_usage_snapshot = scheduler_input.resource_usage_snapshot
        available_resources = scheduler_input.available_resources
        estimated_scheduler_end = scheduler_input.estimated_scheduler_end
        all_ur_priorities = scheduler_input.user_request_priorities
        
        self.estimated_scheduler_end = estimated_scheduler_end
        self.on_run_scheduler(user_reqs)
        
        if self.sched_params.no_singles:
            user_reqs = self.remove_singles(user_reqs)
    
        if self.sched_params.no_compounds:
            user_reqs = self.remove_compounds(user_reqs)
        
        running_requests = resource_usage_snapshot.running_requests_for_resources(available_resources)
        # A request should only be filtered from the scheduling input if it has a chance of completing successfully
        running_request_numbers = [r.request_number for r in running_requests if r.should_continue()]
        schedulable_urs, unschedulable_urs = self.apply_unschedulable_filters(user_reqs, estimated_scheduler_end, running_request_numbers)
        unschedulable_ur_numbers = self.unscheduleable_ur_numbers(unschedulable_urs)
        unschedulable_r_numbers = self.filter_unschedulable_child_requests(schedulable_urs, running_request_numbers)
        self.after_unschedulable_filters(schedulable_urs)
        
        window_adjusted_urs = self.apply_window_filters(schedulable_urs, estimated_scheduler_end)
        self.after_window_filters(window_adjusted_urs)
        
        # By default, cancel on all resources
        resources_to_schedule = list(available_resources)
        resource_schedules_to_cancel = []
        
        # Pre-empt running blocks
        if preemption_enabled:
            resource_schedules_to_cancel = self.find_resources_to_preempt(window_adjusted_urs, user_reqs, resources_to_schedule, resource_usage_snapshot, all_ur_priorities) 
            # Need a copy because the original is modified inside the loop
            copy_of_resources_to_schedule = list(resources_to_schedule)
            for resource in copy_of_resources_to_schedule:
                if not resource in resource_schedules_to_cancel:
                    self.log.info("Removing %s from schedulable resources.  Not needed for ToO." % resource)
                    resources_to_schedule.remove(resource)
        else:
            resource_schedules_to_cancel = available_resources
            
        compound_reservations = self.prepare_for_kernel(window_adjusted_urs, estimated_scheduler_end)        
        available_windows = self.prepare_available_windows_for_kernel(resources_to_schedule, resource_usage_snapshot, estimated_scheduler_end, preemption_enabled)
    
        print_compound_reservations(compound_reservations)
    
        # Prepare scheduler result
        scheduler_result = SchedulerResult()
        scheduler_result.schedule = {}
        scheduler_result.resource_schedules_to_cancel = resource_schedules_to_cancel
        scheduler_result.unschedulable_user_request_numbers = unschedulable_ur_numbers
        scheduler_result.unschedulable_request_numbers = unschedulable_r_numbers
        
        if compound_reservations:
            # Instantiate and run the scheduler
            contractual_obligations = []
        
            self.log.info("Starting scheduling kernel")
            kernel   = self.kernel_class(compound_reservations, available_windows, contractual_obligations, self.sched_params.slicesize_seconds)
            scheduler_result.schedule = kernel.schedule_all(timelimit=self.sched_params.timelimit_seconds)
            
            # TODO: Remove resource_schedules_to_cancel from Scheduler result, this should be managed at a higher level
            # Limit canceled resources to those where user_requests were canceled
            if(preemption_enabled):
                for resource in resource_schedules_to_cancel:
                    if scheduler_result.schedule.get(resource, []) == []:
                        scheduler_result.resource_schedules_to_cancel.remove(resource)
                
            self.log.info("Completed scheduling kernel")
            
            # Do post scheduling stuff
            self.on_new_schedule(scheduler_result.schedule, compound_reservations, estimated_scheduler_end)
        else:
            self.log.info("Nothing to schedule! Skipping kernel call...")
            scheduler_result.resource_schedules_to_cancel = {}
       
       
        return scheduler_result


class LCOGTNetworkScheduler(Scheduler):
    
    def __init__(self, kernel_class, sched_params, event_bus, network_model):
        Scheduler.__init__(self, kernel_class, sched_params, event_bus)
        
        self.visibility_cache = {}
        self.date_fmt      = '%Y-%m-%d'
        self.date_time_fmt = '%Y-%m-%d %H:%M:%S'
        self.network_model = network_model
    
    
    def _log_scheduler_start_details(self, estimated_scheduler_end):
        semester_start, semester_end = get_semester_block(dt=estimated_scheduler_end)
        self.log.info("Scheduling for semester %s (%s to %s)", get_semester_code(),
                                                         semester_start.strftime(self.date_fmt),
                                                         semester_end.strftime(self.date_fmt))
        strfmt_horizon = self.scheduling_horizon(estimated_scheduler_end).strftime(self.date_time_fmt)
        self.log.info("Scheduling horizon is %s", strfmt_horizon)
    
    
    def _log_ur_input_details(self, user_reqs, estimated_scheduler_end):
        # Summarise the User Requests we've received
        self.log.info("Received %s from Request DB", pl(len(user_reqs), 'User Request'))
        n_urs, n_rs = n_requests(user_reqs)
    
        self.log.info("Deserialised %s (%s) from Request DB", pl(n_urs, 'User Request'),
                                                         pl(n_rs, 'Request'))
    
        summarise_urs(user_reqs, log_msg="Received from Request DB")
        for ur in user_reqs:
            log_full_ur(ur, estimated_scheduler_end)
            log_windows(ur, log_msg="Initial windows:")
            
            
    def apply_unschedulable_filters(self, user_reqs, estimated_scheduler_end, running_request_numbers):
        ''' Returns tuple of (schedulable, unschedulable) user requests where UR's
        in the unschedulable list will never be possible
        '''
        self.log.info("Starting unschedulable filters")
        
    
        # Filter by window, and set UNSCHEDULABLE on the Request DB as necessary
        self.log.info("Filtering for unschedulability")
        
        set_now(estimated_scheduler_end)
        schedulable_urs, unschedulable_urs = filter_urs(user_reqs, running_request_numbers)
        self.log.info("Found %d unschedulable %s after filtering", *pl(len(unschedulable_urs), 'UR'))
        self.log.info("Completed unschedulable filters")
        
        return schedulable_urs, unschedulable_urs
    
    
    def apply_window_filters(self, user_reqs, estimated_scheduler_end):
        ''' Returns the set of URs with windows adjusted to include only URs with windows
        suitable for scheduling
        '''
        self.log.info("Starting window filters")
        self.log.info("Filtering on dark/rise_set")
    
        semester_start, semester_end = get_semester_block(estimated_scheduler_end)
        filtered_window_user_reqs = filter_for_kernel(user_reqs, self.visibility_cache,
                                        estimated_scheduler_end, semester_end, self.scheduling_horizon(estimated_scheduler_end))
        self.log.info("Completed window filters")
        
        return filtered_window_user_reqs
    
    
    def prepare_for_kernel(self, window_adjusted_urs, estimated_scheduler_end):
        ''' Convert UR model to formalization expected by the scheduling kernel
        '''
        # Convert CompoundRequests -> CompoundReservations
        semester_start, semester_end = get_semester_block(estimated_scheduler_end)
        many_urs, other_urs = differentiate_by_type('many', window_adjusted_urs)
        many_compound_reservations = make_many_type_compound_reservations(many_urs, self.visibility_cache,
                                                                semester_start)
        other_compound_reservations = make_compound_reservations(other_urs, self.visibility_cache,
                                                       semester_start)
        all_compound_reservations = many_compound_reservations + other_compound_reservations
        
        return all_compound_reservations
    
    
    def prepare_available_windows_for_kernel(self, available_resources, resource_usage_snapshot, estimated_scheduler_end, preemption_enabled):
        ''' Construct the set of resource windows available for use in scheduling
        '''
        semester_start, semester_end = get_semester_block(estimated_scheduler_end)
        # Translate when telescopes are available into kernel speak
        resource_windows = construct_resource_windows(self.visibility_cache, semester_start, available_resources)
    
        # Intersect and mask out time where Blocks are currently running
        global_windows = construct_global_availability(available_resources, semester_start,
                                                       resource_usage_snapshot, resource_windows, preemption_enabled)
        
        return global_windows
    
    
    def on_run_scheduler(self, user_requests):
        self._log_scheduler_start_details(self.estimated_scheduler_end)
        self._log_ur_input_details(user_requests, self.estimated_scheduler_end)
        
        semester_start, semester_end = get_semester_block(dt=self.estimated_scheduler_end)
        
        # Construct visibility objects for each telescope
        self.log.info("Constructing telescope visibilities")
        if not self.visibility_cache:
            self.visibility_cache = construct_visibilities(self.network_model, semester_start, semester_end)
        
    
    def after_unschedulable_filters(self, user_requests):
        summarise_urs(user_requests, log_msg="Passed unschedulable filters:")
    
        for ur in user_requests:
            log_windows(ur, log_msg="Remaining windows:")
            
    
    def after_window_filters(self, user_requests):
        self.log.info("Completed dark/rise_set filters")
        summarise_urs(user_requests, log_msg="Passed dark/rise filters:")
        for ur in user_requests:
            log_windows(ur, log_msg="Remaining windows:")
    
        self.log.info('Filtering complete. Ready to construct Reservations from %d URs.' % len(user_requests))
    
    
    def on_new_schedule(self, new_schedule, compound_reservations, estimated_scheduler_end):
        ''' Handler called on completion of a scheduler run
        '''
        scheduled_compound_reservations = []
        [scheduled_compound_reservations.extend(a) for a in new_schedule.values()]
        self.log.info("Scheduling completed. Final schedule has %d Reservations." % len(scheduled_compound_reservations))
    
        report_scheduling_outcome(compound_reservations, scheduled_compound_reservations)
    
        # Summarise the schedule in normalised epoch (kernel) units of time
        semester_start, semester_end = get_semester_block(estimated_scheduler_end)
        print_schedule(new_schedule, semester_start, semester_end)


class SchedulerResult(object):
<<<<<<< HEAD
    
    def __init__(self, schedule={}, resource_schedules_to_cancel=[],
                 unschedulable_user_request_numbers=[],
                 unschedulable_request_numbers=[]):
=======
    '''Aggregates together output of a scheduler run
    '''

    def __init__(self, schedule={}, resource_schedules_to_cancel=[],
                 unschedulable_user_request_numbers=[],
                 unschedulable_request_numbers=[]):
        '''
        schedule - Expected to be a dict mapping resource to scheduled reservations
        resource_schedules_to_cancel - List of resources to cancel schedules on
        unschedulable_user_request_numbers - Tracking numbers of user requests considered unschedulable
        unschedulable_request_numbers = Request numbsers of requests considered unschedulable
        '''
>>>>>>> 1f1e4f58
        self.schedule = schedule
        self.resource_schedules_to_cancel = resource_schedules_to_cancel
        self.unschedulable_user_request_numbers = unschedulable_user_request_numbers
        self.unschedulable_request_numbers = unschedulable_request_numbers
<<<<<<< HEAD
        
    
    def resources_scheduled(self):
        return self.schedule.keys()
    
    
    def earliest_reservation(self, resource):
        earliset = None
        reservations = list(self.schedule.get(resource, []))
        if reservations:
            reservations.sort(cmp=lambda x, y : cmp(x.scheduled_start, y.scheduled_start))
            earliset = reservations[0]
        
        return earliset
        
=======


    def count_reservations(self):
        reservation_cnt = 0
        for resource, reservations in self.schedule.items():
            reservation_cnt += len(reservations)
>>>>>>> 1f1e4f58
        
        return reservation_cnt


class SchedulerRunner(object):
    
    def __init__(self, sched_params, scheduler, network_interface, network_model, input_factory):
        self.run_flag = True
        self.sched_params = sched_params
        self.scheduler = scheduler
        self.network_interface = network_interface
        self.network_model = network_model
        self.input_factory = input_factory
        self.log = logging.getLogger(__name__)
        # List of strings to be printed in final scheduling summary
        self.summary_events = []
        
        self.estimated_too_run_timedelta = timedelta(seconds=sched_params.too_runtime_seconds)
        self.estimated_normal_run_timedelta = timedelta(seconds=sched_params.normal_runtime_seconds)
        self.avg_save_time_per_reservation_timedelta = timedelta(seconds=sched_params.avg_reservation_save_time_seconds)
        
    
    
    def scheduler_rerun_required(self):
        ''' Return True if scheduler should be run now
        '''
        network_has_changed = False
        
        if self.network_interface.current_events_has_changed():
            self.log.info("Telescope network events were found.")
            network_has_changed = True
        
        # Must call this function to force the requestdb to update it's internal states
        # but don't do on a dry run because it changes the network state
        request_set_changed = True
        if not self.sched_params.dry_run:
            request_set_changed = self.network_interface.schedulable_request_set_has_changed()
            
        return network_has_changed or request_set_changed
    
    
    def update_network_model(self):
        current_events = self.network_interface.get_current_events()
        for telescope_name, telescope in self.network_model.iteritems():
            if telescope_name in current_events:
                telescope.events.extend(current_events[telescope_name])
                msg = "Found network event for '%s' - removing from consideration (%s)" % (
                                                                    telescope_name,
                                                                    current_events[telescope_name])
                self.log.info(msg)
            else:
                telescope.events = []
    
        return
    
    
    def run(self):
        first_run = True
        while self.run_flag:
            if self.sched_params.no_weather:
                self.log.info("Weather monitoring disabled on the command line")
            else:
                self.update_network_model()
            
            # Always run the scheduler on the first run
            if self.scheduler_rerun_required() or first_run:
                try:
                    self.create_new_schedule()
                except EstimateExceededException, eee:
                    # Estimated run time was exceeded so exception was raised
                    # to short circuit to exit.  Just try again.  Run time
                    # estimate should have been updated.
                    pass
                
            if self.sched_params.run_once:
                self.run_flag = False
            else:
                self.log.info("Sleeping for %d seconds", self.sched_params.sleep_seconds)
                time.sleep(self.sched_params.sleep_seconds)
            first_run = False
            
            
    def _write_scheduler_input_files(self, json_user_request_list, resource_usage_snapshot):
        import pickle
        output = {
                  'json_user_request_list' : json_user_request_list,
                  'resource_usage_snapshot' : resource_usage_snapshot
                  }
        outfile = open('/data/adaptive_scheduler/input_states/scheduler_input.pickle', 'w')
        pickle.dump(output, outfile)
        outfile.close()
    
    
    def call_scheduler(self, scheduler_input):
        self.log.info("Using a 'now' of %s", scheduler_input.scheduler_now)
        self.log.info("Estimated scheduler run time is %.2f seconds", (scheduler_input.estimated_scheduler_end - scheduler_input.scheduler_now).total_seconds())
        n_urs, n_rs = n_requests(scheduler_input.user_requests)
        self.summary_events.append("Received %d %s (%d %s) from Request DB" % (pl(n_urs, 'User Request') + pl(n_rs, 'Request')))
        scheduler_result = None
        try:
            scheduler_result = self.scheduler.run_scheduler(scheduler_input, preemption_enabled=scheduler_input.is_too_input)
        except ScheduleException, se:
            self.log.error(se, "aborting run")
        
        return scheduler_result
    
    
    def set_requests_to_unscheduleable(self, request_numbers):
        self.network_interface.set_requests_to_unschedulable(request_numbers)
    
    
    def set_user_requests_to_unschedulable(self, tracking_numbers):
        self.network_interface.set_user_requests_to_unschedulable(tracking_numbers)
    
    
    def clear_resource_schedules(self, cancelation_dates_by_resource):
        n_deleted = self.network_interface.cancel(cancelation_dates_by_resource, "Superceded by new schedule")
        
        return n_deleted
    
    def abort_running_requests(self, abort_requests):
        for rr, reasons in abort_requests:
            reason = ', '.join(reasons)
            self.network_interface.abort(rr, reason)
    
    def save_resource_schedules(self, schedule, denormalization_date):
        n_submitted = self.network_interface.save(schedule, denormalization_date, self.sched_params.cameras_file, False)
        
        return n_submitted
    
    def _determine_resource_cancelation_start_date(self, scheduled_reservations, running_user_requests, default_cancelation_start_date):
        cancelation_start_date = default_cancelation_start_date
        for running_user_request in running_user_requests:
            for running_request in running_user_request.running_requests:
                if running_request.end > cancelation_start_date:
                    cancelation_start_date = running_request.end
        
        return cancelation_start_date
    
    def _determine_schedule_cancelation_start_dates(self, resources_to_cancel, schedule_by_resource, resource_usage_snapshot, default_cancelation_start, default_cancelation_end):
        cancelation_dates_by_resource = {}
        for resource in resources_to_cancel:
            scheduled_at_resource = schedule_by_resource.get(resource, [])
            start = self._determine_resource_cancelation_start_date(scheduled_at_resource, resource_usage_snapshot.user_requests_for_resource(resource), default_cancelation_start)
            end = default_cancelation_end
            cancelation_dates_by_resource[resource] = (start, end)
            
        return cancelation_dates_by_resource
    
    
    def _determine_abort_requests(self, running_user_requests, schedule_denoramlization_date, earliest_reservation):
        abort_requests = []
        
        for running_user_request in running_user_requests:
            abort_reasons = []
            for running_request in running_user_request.running_requests:
                # if it can't complete successfully, cancel it
                if not running_request.should_continue():
                    abort_reasons.append("Can not complete successfully: " + ",".join(running_request.errors())) 
                
                # if it interferes with the new schedule, cancel it
                if earliest_reservation:
                    earlist_res_denormalized_start = schedule_denoramlization_date + timedelta(seconds=earliest_reservation.scheduled_start)
                    if running_request.end > earlist_res_denormalized_start:
                            abort_reasons.append("Request interrupted to observe request: %s" % earliest_reservation.request.request_number)
            if abort_reasons:
                abort_requests.append((running_request, abort_reasons))
        
        return abort_requests
    
    
    def apply_scheduler_result(self, scheduler_result, scheduler_input, resources_to_clear, apply_deadline):
        if self.sched_params.dry_run:
            self.log.warn("Dry run. Schedule will not be saved.")
            return 0
        
        if not scheduler_result:
            self.log.warn("Empty scheduler result. Schedule will not be saved.")
            return 0
        
        estimated_apply_timedelta = self.avg_save_time_per_reservation_timedelta * scheduler_result.count_reservations()
        estimated_apply_completion = datetime.utcnow() + estimated_apply_timedelta
        self.log.info("Estimated time to apply scheduler result is %.2f seconds" % estimated_apply_timedelta.total_seconds())
        if estimated_apply_completion > apply_deadline:
            raise EstimateExceededException("Estimated end time %s is after deadline %s" % (str(estimated_apply_completion), str(apply_deadline)), estimated_apply_completion)
        
        semester_start, semester_end = \
                get_semester_block(dt=scheduler_input.estimated_scheduler_end)
        self.set_requests_to_unscheduleable(scheduler_result.unschedulable_request_numbers)
        self.set_user_requests_to_unschedulable(scheduler_result.unschedulable_user_request_numbers)
        # TODO: make sure this cancels anything currently running in the ToO case
        cancelation_dates_by_resource = \
        self._determine_schedule_cancelation_start_dates(
            resources_to_clear, scheduler_result.schedule,
            scheduler_input.resource_usage_snapshot,
            scheduler_input.estimated_scheduler_end,
            semester_end)
        
        # Find running requests that need to be aborted due to conflict with new schedule
        abort_requests = []
        for resource in scheduler_result.resources_scheduled():
            earliest_reservation = scheduler_result.earliest_reservation(resource)
            to_abort = self._determine_abort_requests(scheduler_input.resource_usage_snapshot.user_requests_for_resource(resource),
                                                      semester_start,
                                                      earliest_reservation)
            abort_requests.extend(to_abort)
        
        n_deleted = self.clear_resource_schedules(cancelation_dates_by_resource)
        n_aborted = self.abort_running_requests(abort_requests)
        # TODO: Shouldn't need to pass semester start in here.  Should denormalize reservations before calling save 
        n_submitted = self.save_resource_schedules(scheduler_result.schedule,
                                                   semester_start)
        self.summary_events.append("In total, deleted %d previously scheduled %s" % pl(n_deleted, 'block'))
        self.summary_events.append("Submitted %d new %s to the POND" % pl(n_submitted, 'block'))
        
        return n_submitted
    
    def _write_scheduling_summary_log(self, header_msg):
        self.log.info("------------------")
        self.log.info(header_msg)
        if self.sched_params.dry_run:
            self.log.info("(DRY-RUN: No delete or submit took place)")
        self.log.info("------------------")
        for msg in self.summary_events:
            self.log.info(msg)
        self.log.info("Scheduling complete.")
        self.summary_events = []
    
    
    def create_too_schedule(self):
        too_scheduler_result = SchedulerResult()
        too_scheduling_start = datetime.utcnow()
        scheduler_input = self.input_factory.create_too_scheduling_input(self.estimated_too_run_timedelta.total_seconds())
        
        if scheduler_input.user_requests:
            self.log.info("Start ToO Scheduling")
            too_scheduler_result = self.call_scheduler(scheduler_input)
            try:
                deadline = too_scheduling_start + self.estimated_too_run_timedelta
                self.apply_scheduler_result(too_scheduler_result,
                                                scheduler_input,
                                                too_scheduler_result.schedule.keys(),
                                                deadline)
                too_scheduling_end = datetime.utcnow()
                too_scheduling_timedelta = too_scheduling_end - too_scheduling_start
                self.estimated_too_run_timedelta = estimate_runtime(self.estimated_too_run_timedelta, too_scheduling_timedelta)
                self.log.info("ToO scheduling took %.2f seconds" % too_scheduling_timedelta.total_seconds())
                self._write_scheduling_summary_log("ToO Scheduling Summary")
                
            except EstimateExceededException, eee:
                self.log.warn("Not enough time left to apply schedule before estimated scheduler end.  Schedule will not be saved.")
                too_scheduling_timedelta = eee.new_estimate - too_scheduling_start
                self.estimated_too_run_timedelta = estimate_runtime(self.estimated_too_run_timedelta, too_scheduling_timedelta)
                self.log.warn("Skipping normal scheduling loop to try ToO scheduling again with new runtime estimate")
                raise eee
            finally:
                self.log.info("New runtime estimate is %.2f seconds" % self.estimated_too_run_timedelta.total_seconds())
                self.log.info("End ToO Scheduling")
        else:
            self.log.warn("Received no ToO User Requests! Skipping ToO scheduling cycle")
    
        return too_scheduler_result
    
    def create_normal_schedule(self, dont_cancel_resources):
        # Run the scheduling loop, if there are any User Requests
        scheduler_result = SchedulerResult()
        normal_scheduling_start = datetime.utcnow()
        scheduler_input = self.input_factory.create_normal_scheduling_input(self.estimated_normal_run_timedelta.total_seconds())
        if scheduler_input.user_requests:
            self.log.info("Start Normal Scheduling")
            
            if self.sched_params.profiling_enabled:
                import cProfile
                prof = cProfile.Profile()
                scheduler_result = prof.runcall(self.call_scheduler, scheduler_input)
                prof.dump_stats('call_scheduler.pstat')
            else:
                scheduler_result = self.call_scheduler(scheduler_input)
            resources_to_clear = self.network_model.keys()
            for resource in dont_cancel_resources:
                    resources_to_clear.remove(resource)
            try:
                deadline = normal_scheduling_start + self.estimated_normal_run_timedelta
                before_apply = datetime.utcnow()
                n_submitted = self.apply_scheduler_result(scheduler_result,
                                            scheduler_input,
                                            resources_to_clear, deadline)
                after_apply = datetime.utcnow()
                if(n_submitted > 0):
                    self.avg_save_time_per_reservation_timedelta = timedelta(seconds=(after_apply - before_apply).total_seconds() / n_submitted)
                    self.log.info("Avg save time per reservation was %.2f seconds" % self.avg_save_time_per_reservation_timedelta.total_seconds())
                normal_scheduling_end = datetime.utcnow()
                normal_scheduling_timedelta = normal_scheduling_end - normal_scheduling_start
                self.estimated_normal_run_timedelta = estimate_runtime(self.estimated_normal_run_timedelta, normal_scheduling_timedelta)
                self.log.info("Normal scheduling took %.2f seconds" % normal_scheduling_timedelta.total_seconds())
                self._write_scheduling_summary_log("Normal Scheduling Summary")
            except EstimateExceededException, eee:
                self.log.warn("Not enough time left to apply schedule before estimated scheduler end.  Schedule will not be saved.")
                normal_scheduling_timedelta = eee.new_estimate - normal_scheduling_start
                self.estimated_normal_run_timedelta = estimate_runtime(self.estimated_normal_run_timedelta, normal_scheduling_timedelta)
                raise eee
            finally:
                self.log.info("New runtime estimate is %.2f seconds" % self.estimated_normal_run_timedelta.total_seconds())
                self.log.info("End Normal Scheduling")
        else:
            self.log.warn("Received no Normal User Requests! Skipping Normal scheduling cycle")
            
        return scheduler_result
    
    def create_new_schedule(self):
        too_scheduler_result = self.create_too_schedule()
        
        # Find resource scheduled by ToO run and don't cancel their schedules
        # during normal scheduling run
        too_resources = []
        if too_scheduler_result: 
            for too_resource, reservation_list in too_scheduler_result.schedule.iteritems():
                if reservation_list:
                    too_resources.append(too_resource)
           
        normal_scheduler_result = self.create_normal_schedule(too_resources)
        
        # Only clear the change state if scheduling is successful and not a dry run
        if not self.sched_params.dry_run:
            self.network_interface.clear_schedulable_request_set_changed_state()
            
        # Huh?
        sys.stdout.flush()
        
        
class EstimateExceededException(Exception):
    
    def __init__(self, msg, new_estimate):
        Exception.__init__(self, msg)
        self.new_estimate = new_estimate<|MERGE_RESOLUTION|>--- conflicted
+++ resolved
@@ -498,12 +498,6 @@
 
 
 class SchedulerResult(object):
-<<<<<<< HEAD
-    
-    def __init__(self, schedule={}, resource_schedules_to_cancel=[],
-                 unschedulable_user_request_numbers=[],
-                 unschedulable_request_numbers=[]):
-=======
     '''Aggregates together output of a scheduler run
     '''
 
@@ -516,39 +510,34 @@
         unschedulable_user_request_numbers - Tracking numbers of user requests considered unschedulable
         unschedulable_request_numbers = Request numbsers of requests considered unschedulable
         '''
->>>>>>> 1f1e4f58
         self.schedule = schedule
         self.resource_schedules_to_cancel = resource_schedules_to_cancel
         self.unschedulable_user_request_numbers = unschedulable_user_request_numbers
         self.unschedulable_request_numbers = unschedulable_request_numbers
-<<<<<<< HEAD
-        
-    
-    def resources_scheduled(self):
-        return self.schedule.keys()
-    
-    
-    def earliest_reservation(self, resource):
-        earliset = None
-        reservations = list(self.schedule.get(resource, []))
-        if reservations:
-            reservations.sort(cmp=lambda x, y : cmp(x.scheduled_start, y.scheduled_start))
-            earliset = reservations[0]
-        
-        return earliset
-        
-=======
 
 
     def count_reservations(self):
         reservation_cnt = 0
         for resource, reservations in self.schedule.items():
             reservation_cnt += len(reservations)
->>>>>>> 1f1e4f58
         
         return reservation_cnt
-
-
+  
+ 
+    def resources_scheduled(self):
+        return self.schedule.keys()
+    
+    
+    def earliest_reservation(self, resource):
+        earliest = None
+        reservations = list(self.schedule.get(resource, []))
+        if reservations:
+            reservations.sort(cmp=lambda x, y : cmp(x.scheduled_start, y.scheduled_start))
+            earliest = reservations[0]
+        
+        return earliest
+        
+        
 class SchedulerRunner(object):
     
     def __init__(self, sched_params, scheduler, network_interface, network_model, input_factory):
