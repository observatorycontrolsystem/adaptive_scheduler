#!/usr/bin/env python

'''
pond.py - Facade to the pond_client library.

This module provides the scheduler's interface for constructing POND objects.
It maps objects across domains from 1) -> 2) (described below).

1) A complete scheduled observation in this facade needs the following:
    * A ScheduledBlock made up of
            * A Proposal object
        * One or more Molecules, each made up of
            * A set of Molecule-specific parameters
            * A Target, if applicable


2) A complete scheduled observation in the POND needs the following:
    * A ScheduledBlock made up of
        * One or more Observations, each made up of
            * A set of Observation-specific parameters
            * A Pointing, if applicable

   Meta information about Observations is added by means of Group objects.

Author: Eric Saunders
February 2012
'''
from __future__ import division

import time
from datetime import timedelta

from adaptive_scheduler.model2         import (Proposal, SiderealTarget, NonSiderealTarget, SatelliteTarget,
                                               NullTarget)
from adaptive_scheduler.utils          import (get_reservation_datetimes, timeit,
                                               split_location, merge_dicts, convert_proper_motion)

from adaptive_scheduler.printing       import pluralise as pl
from adaptive_scheduler.printing       import plural_str
from adaptive_scheduler.log            import UserRequestLogger
from adaptive_scheduler.interfaces     import RunningRequest, RunningUserRequest, ScheduleException
from adaptive_scheduler.configdb_connections import ConfigDBError

# Set up and configure a module scope logger
import logging
from adaptive_scheduler.utils            import metric_timer
<<<<<<< HEAD
from time_intervals.intervals import Intervals
=======
from adaptive_scheduler.kernel.intervals import Intervals
from adaptive_scheduler.kernel.timepoint import Timepoint

import requests
from dateutil.parser import parse
import json
>>>>>>> 133eb45f

log = logging.getLogger(__name__)

multi_ur_log = logging.getLogger('ur_logger')
ur_log = UserRequestLogger(multi_ur_log)

AG_MODE_MAPPING = {
    'OPTIONAL': 'OPT',
    'ON': 'YES',
    'OFF': 'NO'
}


class PondRunningRequest(RunningRequest):
    
    def __init__(self, telescope, request_number, block_id, start, end):
        RunningRequest.__init__(self, telescope, request_number, start, end)
        self.block_id = block_id

    def __str__(self):
        return RunningRequest.__str__(self) + ", block_id: %s" % (self.block_id)


class PondScheduleInterface(object):
    
    def __init__(self, host=None):
        self.host = host
        self.running_blocks_by_telescope = None
        self.running_intervals_by_telescope = None
        self.too_intervals_by_telescope = None
        
        self.log = logging.getLogger(__name__)
    
    def fetch_data(self, telescopes, running_window_start, running_window_end):
        #Fetch the data
        self.running_blocks_by_telescope = self._fetch_running_blocks(telescopes, running_window_start, running_window_end)
        self.running_intervals_by_telescope = get_network_running_intervals(self.running_blocks_by_telescope)
        # TODO: Possible inefficency here.  Might be able to determine running too intervals from running blocks wihtout another call to pond
        self.too_intervals_by_telescope = self._fetch_too_intervals(telescopes, running_window_start, running_window_end)

    @metric_timer('pond.get_running_blocks', num_blocks=lambda x: len(x))
    def _fetch_running_blocks(self, telescopes, end_after, start_before):
        running_blocks = self._get_network_running_blocks(telescopes, end_after, start_before)
        # This is just logging held over from when this was in the scheduling loop
        all_running_blocks = []
        for blocks in running_blocks.values():
            all_running_blocks += blocks
        for block in all_running_blocks:
            msg = "UR %s has a running block (id=%d, finishing at %s)" % (
                                                         block['molecules'][0]['tracking_num'],
                                                         block['id'],
                                                         block['end']
                                                       )
        return running_blocks

    @metric_timer('pond.get_too_intervals')
    def _fetch_too_intervals(self, telescopes, end_after, start_before):
        too_blocks = self._get_too_intervals_by_telescope(telescopes, end_after, start_before)
        
        return too_blocks

    def running_user_requests_by_tracking_number(self):
        running_urs = {}
        for blocks in self.running_blocks_by_telescope.values():
            for block in blocks:
                tracking_number = int(block['molecules'][0]['tracking_num'])
                running_ur = running_urs.setdefault(tracking_number, RunningUserRequest(tracking_number))
                telescope = block['telescope'] + '.' + block['observatory'] + '.' + block['site']
                request_number = block['molecules'][0]['request_num'] if 'request_num' in block['molecules'][0] else ''
                running_request = PondRunningRequest(telescope, request_number, block['id'],
                                                     block['start'], block['end'])
                if any([mol['failed'] for mol in block['molecules']]):
                    running_request.add_error("Block has failed molecules")
                running_ur.add_running_request(running_request)
            
        return running_urs
        
    def too_user_request_intervals_by_telescope(self):
        ''' Return the schedule ToO intervals for the supplied telescope
        '''
        return self.too_intervals_by_telescope
    
    @metric_timer('pond.cancel_requests', num_requests=lambda x: x, rate=lambda x: x)
    def cancel(self, cancelation_date_list_by_resource, reason, cancel_toos, cancel_normals):
        ''' Cancel the current scheduler between start and end
        ''' 
        n_deleted = 0
        if cancelation_date_list_by_resource:
            n_deleted = self._cancel_schedule(cancelation_date_list_by_resource, reason, cancel_toos,
                                              cancel_normals)
        return n_deleted
    
    def abort(self, pond_running_request, reason):
        ''' Abort a running request
        '''
        block_ids = [pond_running_request.block_id]
        return self._cancel_blocks(block_ids, reason)

    @metric_timer('pond.save_requests', num_requests=lambda x: x, rate=lambda x: x)
    def save(self, schedule, semester_start, configdb_interface, dry_run=False):
        ''' Save the provided observing schedule
        '''
        # Convert the kernel schedule into POND blocks, and send them to the POND
        n_submitted = self._send_schedule_to_pond(schedule, semester_start,
                                            configdb_interface, dry_run)
        return n_submitted
    
    # Already timed by the save method
    @timeit
    def _send_schedule_to_pond(self, schedule, semester_start, configdb_interface, dry_run=False):
        '''Convert a kernel schedule into POND blocks, and send them to the POND.'''
    
        blocks_by_resource = {}
        for resource_name, reservations in schedule.items():
            blocks_by_resource[resource_name] = []
            for reservation in reservations:
                block = build_block(reservation, reservation.request,
                                    reservation.user_request, semester_start,
                                    configdb_interface)
    
                blocks_by_resource[resource_name].append(block)
            _, block_str = pl(len(blocks_by_resource[resource_name]), 'block')
            msg = 'Sending {} {} to {}'.format(len(blocks_by_resource[resource_name]), block_str, resource_name)
            log_info_dry_run(msg, dry_run)
        n_submitted_total = self._send_blocks_to_pond(blocks_by_resource, dry_run)

        return n_submitted_total

    def _send_blocks_to_pond(self, blocks_by_resource, dry_run=False):
        pond_blocks = [block for blocks in blocks_by_resource.values() for block in blocks]
        # with open('/data/adaptive_scheduler/pond_blocks.json', 'w') as open_file:
        #     json.dump(pond_blocks, open_file)
        num_created = len(pond_blocks)
        if not dry_run:
            try:
                response = requests.post(self.host + '/blocks/', json=pond_blocks)
                response.raise_for_status()
                num_created = response.json()['num_created']
                self._log_bad_requests(pond_blocks, response.json()['errors'] if 'errors' in response.json() else {})
            except Exception as e:
                log.error("_send_blocks_to_pond error: {}".format(repr(e)))

        return num_created

    def _log_bad_requests(self, block_list, errors):
        for index, error in errors.items():
            bad_block = block_list[int(index)]
            log.warning('Failed to schedule block for request {}, user request {} due to reason {}'
                        .format(bad_block['molecules'][0]['request_num'],
                                bad_block['molecules'][0]['tracking_num'],
                                error))


    def _get_blocks_by_telescope_for_tracking_numbers(self, tracking_numbers, tels, ends_after, starts_before):
        telescope_blocks = {}     
        for full_tel_name in tels:
            tel_name, obs_name, site_name = full_tel_name.split('.')
            schedule = self._get_schedule(ends_after, starts_before, site_name, obs_name, tel_name)
            filtered_blocks = [block for block in schedule if block['molecules'][0]['tracking_num'] in tracking_numbers]
            telescope_blocks[full_tel_name] = filtered_blocks
            
        return telescope_blocks
    
    def _get_too_blocks_by_telescope(self, tels, ends_after, starts_before):
        telescope_blocks = {}     
        for full_tel_name in tels:
            tel_name, obs_name, site_name = full_tel_name.split('.')
            schedule = self._get_schedule(ends_after, starts_before, site_name, obs_name, tel_name, too_blocks=True)
            telescope_blocks[full_tel_name] = schedule
            
        return telescope_blocks

    # Already timed by the fetch_too_intervals method
    @timeit
    def _get_too_intervals_by_telescope(self, tels, ends_after, starts_before):
        '''
            Return a map of telescope name to intervals for all currently
            schedule ToO intervals.
        '''
        telescope_interval = {}
        too_blocks_by_telescope = self._get_too_blocks_by_telescope(tels, ends_after, starts_before)
        
        for full_tel_name in tels:
            blocks = too_blocks_by_telescope.get(full_tel_name, [])
    
            intervals = get_intervals(blocks)
            if not intervals.is_empty():
                telescope_interval[full_tel_name] = intervals
    
        return telescope_interval

    @metric_timer('pond.get_schedule')
    def _get_schedule(self, start, end, site, obs, tel, too_blocks=None):
        # Only retrieve blocks which have not been cancelled or aborted
        params = dict(end_after=start, start_before=end, start_after=start - timedelta(days=1), site=site,
                    observatory=obs, telescope=tel, limit=1000,
                    canceled=False, aborted=False, offset=0)
        if too_blocks:
            params['too_blocks'] = too_blocks

        base_url = self.host + '/blocks/'

        initial_results = self._get_block_helper(base_url, params)
        blocks = initial_results['results']
        count = initial_results['count']
        total = len(blocks)
        while total < count:
            params['offset'] += params['limit']
            results = self._get_block_helper(base_url, params)
            count = results['count']
            total += len(results['results'])
            blocks.extend(results['results'])

        for block in blocks:
            block['start'] = parse(block['start'], ignoretz=True)
            block['end'] = parse(block['end'], ignoretz=True)

        return blocks

    def _get_block_helper(self, base_url, params):
        try:
            results = requests.get(base_url, params=params)
            results.raise_for_status()
            return results.json()
        except Exception as e:
            raise ScheduleException(e, "Unable to retrieve Schedule from Pond: {}".format(repr(e)))

    @timeit
    def _cancel_schedule(self, cancelation_date_list_by_resource, reason, cancel_toos, cancel_normals):
        total_num_canceled = 0
        for full_tel_name, cancel_dates in cancelation_date_list_by_resource.items():
            for (start, end) in cancel_dates:
                tel, obs, site = full_tel_name.split('.')
                log.info("Cancelling schedule at %s, from %s to %s", full_tel_name,
                         start, end)

                data = {
                    'start': start.isoformat(),
                    'end': end.isoformat(),
                    'site': site,
                    'observatory': obs,
                    'telescope': tel,
                    'cancel_reason': reason
                }
                if cancel_toos != cancel_normals:
                    data['is_too'] = cancel_toos

                try:
                    results = requests.post(self.host + '/blocks/cancel/', json=data)
                    results.raise_for_status()
                    num_canceled = int(results.json()['canceled'])
                    total_num_canceled += num_canceled
                    msg = 'Cancelled {} blocks at {}'.format(num_canceled, full_tel_name)
                    log.info(msg)
                except Exception as e:
                    raise ScheduleException("Failed to cancel blocks in pond: {}".format(repr(e)))

        return total_num_canceled

    def _cancel_blocks(self, block_ids, reason):
        try:
            data = {'blocks': block_ids,
                    'cancel_reason': reason}
            results = requests.post(self.host + '/blocks/cancel/', json=data)
            results.raise_for_status()
            num_canceled = results.json()['canceled']
        except Exception as e:
            raise ScheduleException("Failed to abort blocks in pond: {}".format(repr(e)))
    
        return num_canceled
    
    def _get_network_running_blocks(self, tels, ends_after, starts_before):
        n_running_total = 0
        running_at_tel = {}
        for full_tel_name in tels:
            tel_name, obs_name, site_name = full_tel_name.split('.')
            log.debug("Acquiring running blocks and first availability at %s",
                                                              full_tel_name)
    
            running = self._get_running_blocks(ends_after, starts_before,
                                                     site_name, obs_name, tel_name)
    
            running_at_tel[full_tel_name] = running
    
            n_running = len(running)
            _, block_str = pl(n_running, 'block')
            log.debug("Found %d running %s at %s", n_running, block_str, full_tel_name)
            n_running_total += n_running
    
        _, block_str = pl(n_running_total, 'block')
        log.info("Network-wide, found %d running %s", n_running_total, block_str)
    
        return running_at_tel
    
    def _get_running_blocks(self, ends_after, starts_before, site, obs, tel):
        schedule  = self._get_schedule(ends_after, starts_before, site, obs, tel)

        cutoff_dt = starts_before
        for block in schedule:
            if block['start'] < starts_before < block['end']:
                if (len(block['molecules']) > 0 and 'tracking_num' in block['molecules'][0]
                        and block['molecules'][0]['tracking_num']):
                    if block['end'] > cutoff_dt:
                        cutoff_dt = block['end']
    
        running = [b for b in schedule if b['start'] < cutoff_dt and 'tracking_num' in b['molecules'][0] and b['molecules'][0]['tracking_num']]
    
        return running


def log_info_dry_run(msg, dry_run):
    if dry_run:
        msg = "DRY-RUN: " + msg
    log.info(msg)


def resolve_instrument(instrument_name, site, obs, tel, configdb_interface):
    '''Determine the specific camera name for a given site.
       If a non-generic name is provided, we just pass it through and assume it's ok.'''
    try:
        specific_camera = configdb_interface.get_specific_instrument(instrument_name, site, obs, tel)
    except ConfigDBError as e:
        msg = "Couldn't find any instrument for '{}' at {}.{}.{}".format(instrument_name, tel, obs, site)
        raise InstrumentResolutionError(msg)

    return specific_camera


def resolve_autoguider(ag_name, specific_camera, site, obs, tel, configdb_interface):
    '''Determine the specific autoguider for a given site.
       If a specific name is provided, pass through and return it.
       If a generic name (SCICAM-*) is provided, resolve for self-guiding.
       If nothing is specified, resolve to the preferred autoguider.'''

    try:
        ag_match = configdb_interface.get_autoguider_for_instrument(specific_camera, ag_name)
    except ConfigDBError as e:
        msg = "Couldn't find any autoguider {} for '{}' at {}.{}.{}".format(ag_name, specific_camera, tel, obs, site)
        raise InstrumentResolutionError(msg)

    return ag_match


def build_block(reservation, request, user_request, semester_start, configdb_interface):
    res_start, res_end = get_reservation_datetimes(reservation, semester_start)
    is_too = user_request.observation_type == 'TARGET_OF_OPPORTUNITY'
    telescope, observatory, site = split_location(reservation.scheduled_resource)

    block = {
        'telescope': telescope,
        'observatory': observatory,
        'site': site,
        'start': res_start.isoformat(),
        'end': res_end.isoformat(),
        # Hard-code all scheduler output to a highish number, for now
        'priority': 30,
        'is_too': is_too,
        'max_airmass': request.constraints.max_airmass,
        'min_lunar_dist': request.constraints.min_lunar_distance,
        'max_lunar_phase': request.constraints.max_lunar_phase,
        'max_seeing': request.constraints.max_seeing,
        'min_transparency': request.constraints.min_transparency,
        'instrument_class': request.molecules[0].instrument_name,
        'molecules': []
    }

    pointing = request.target.in_pond_format()

    for i, molecule in enumerate(request.molecules):
        specific_camera = resolve_instrument(molecule.instrument_name, site,
                                             observatory, telescope, configdb_interface)
        # copy all of the fields already in the molecule (passed through from valhalla)
        mol_dict = molecule.mol_dict.copy()
        mol_dict['prop_id'] = user_request.proposal.id
        mol_dict['tag_id'] = user_request.proposal.tag
        mol_dict['user_id'] = user_request.submitter
        mol_dict['group'] = user_request.group_id
        mol_dict['tracking_num'] = str(user_request.tracking_number).zfill(10)
        mol_dict['request_num'] = str(request.request_number).zfill(10)
        # Add the pointing into the molecule
        mol_dict['pointing'] = pointing
        # Set the specific instrument as resolved with configdb
        mol_dict['inst_name'] = specific_camera
        # Set the autoguider name if needed
        if molecule.ag_mode != 'OFF':
            ag_name = getattr(molecule, 'ag_name', None) or ''
            specific_ag = resolve_autoguider(ag_name, specific_camera,
                                             site, observatory, telescope,
                                             configdb_interface)
            mol_dict['ag_name'] = specific_ag

            msg = "Autoguider resolved as {}".format(specific_ag)
            log.debug(msg)
            ur_log.debug(msg, user_request.tracking_number)

        # Need to map the ag_mode values
        mol_dict['ag_mode'] = AG_MODE_MAPPING[mol_dict['ag_mode'].upper()]
        # Need to map the expmeter_mode
        if mol_dict['expmeter_mode'] == 'OFF':
            mol_dict['expmeter_mode'] = 'EXPMETER_OFF'
        mol_dict['expmeter_snr'] = mol_dict['expmeter_snr'] or 0.0

        mol_summary_msg = "Building {} molecule {}/{} ({} x {:.3f}s)".format(
            molecule.type,
            i + 1,
            len(request.molecules),
            molecule.exposure_count,
            molecule.exposure_time,
        )
        log.debug(mol_summary_msg)
        ur_log.debug(mol_summary_msg, user_request.tracking_number)

        block['molecules'].append(mol_dict)
    log.debug("Constructing block: RN=%s TN=%s, %s <-> %s, priority %s",
                                     block['molecules'][0]['request_num'], block['molecules'][0]['tracking_num'],
                                     block['start'], block['end'], block['priority'])

    return block


@metric_timer('pond.get_network_running_interavls')
def get_network_running_intervals(running_blocks_by_telescope):
    running_at_tel = {}

    for key, blocks in running_blocks_by_telescope.items():
        running_at_tel[key] = get_intervals(blocks)

    return running_at_tel


def get_intervals(blocks):
    ''' Create Intervals from given blocks  '''
    intervals = []
    for block in blocks:
<<<<<<< HEAD
        intervals.append((block.start, block.end))
=======
        timepoints.append(Timepoint(block['start'], 'start'))
        timepoints.append(Timepoint(block['end'], 'end'))
>>>>>>> 133eb45f

    return Intervals(intervals)


class InstrumentResolutionError(Exception):
    '''Raised when no instrument can be determined for a given resource.'''
    pass<|MERGE_RESOLUTION|>--- conflicted
+++ resolved
@@ -27,16 +27,11 @@
 '''
 from __future__ import division
 
-import time
 from datetime import timedelta
 
-from adaptive_scheduler.model2         import (Proposal, SiderealTarget, NonSiderealTarget, SatelliteTarget,
-                                               NullTarget)
-from adaptive_scheduler.utils          import (get_reservation_datetimes, timeit,
-                                               split_location, merge_dicts, convert_proper_motion)
+from adaptive_scheduler.utils          import (get_reservation_datetimes, timeit, split_location)
 
 from adaptive_scheduler.printing       import pluralise as pl
-from adaptive_scheduler.printing       import plural_str
 from adaptive_scheduler.log            import UserRequestLogger
 from adaptive_scheduler.interfaces     import RunningRequest, RunningUserRequest, ScheduleException
 from adaptive_scheduler.configdb_connections import ConfigDBError
@@ -44,16 +39,10 @@
 # Set up and configure a module scope logger
 import logging
 from adaptive_scheduler.utils            import metric_timer
-<<<<<<< HEAD
 from time_intervals.intervals import Intervals
-=======
-from adaptive_scheduler.kernel.intervals import Intervals
-from adaptive_scheduler.kernel.timepoint import Timepoint
 
 import requests
 from dateutil.parser import parse
-import json
->>>>>>> 133eb45f
 
 log = logging.getLogger(__name__)
 
@@ -488,12 +477,7 @@
     ''' Create Intervals from given blocks  '''
     intervals = []
     for block in blocks:
-<<<<<<< HEAD
         intervals.append((block.start, block.end))
-=======
-        timepoints.append(Timepoint(block['start'], 'start'))
-        timepoints.append(Timepoint(block['end'], 'end'))
->>>>>>> 133eb45f
 
     return Intervals(intervals)
 
