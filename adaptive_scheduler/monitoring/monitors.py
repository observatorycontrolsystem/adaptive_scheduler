'''
monitors.py - Module containing network monitors.

description

Author: Martin Norbury
May 2013
'''
import abc
from datetime import datetime, timedelta
import collections
import itertools

from lcogt import dateutil
from adaptive_scheduler.monitoring.telemetry import get_datum

# Set up and configure a module scope logger
import logging

log = logging.getLogger(__name__)

Event = collections.namedtuple('Event', ['type', 'reason', 'start_time',
                                         'end_time'])


class NetworkStateMonitor(object):
    '''Abstract class for monitoring changes to the telescope network.'''

    __metaclass__ = abc.ABCMeta

    def __init__(self, configdb_interface):
        self.configdb_interface = configdb_interface

    def monitor(self):
        ''' Monitor for changes. '''
        data = self.retrieve_data()
        events = []
        for datum in data:
            if self.is_an_event(datum):
                event = self.create_event(datum)
                resource_list = self.create_resource(datum)

                if isinstance(resource_list, basestring):
                    resource_list = (resource_list,)
                for resource in resource_list:
                    events.append((resource, event))

        # This assumes we only have one event per resource (the last one wins)
        return dict(events)

    @abc.abstractmethod
    def retrieve_data(self):
        ''' Retrieve the data from data source. '''
        pass

    @abc.abstractmethod
    def create_event(self, datum):
        ''' Convert raw data source into standard event. '''
        pass

    def create_resource(self, datum):
        ''' Create resource from data source. '''
        columns = ['telescope', 'observatory', 'site']
        return '.'.join([datum[col] for col in columns])

    @abc.abstractmethod
    def is_an_event(self, datum):
        ''' Return true if this datum means a resource unuseable. '''
        pass


class OfflineResourceMonitor(NetworkStateMonitor):
    ''' Monitor resource ONLINE/OFFLINE state. '''

    def __init__(self, configdb_interface):
        super(OfflineResourceMonitor, self).__init__(configdb_interface=configdb_interface)

    def retrieve_data(self):
        return self.configdb_interface.get_telescope_info().values()

    def create_event(self, datum):
        event = Event(
            type="OFFLINE",
            reason="Telescope not available",
            start_time=None,
            end_time=None,
        )

        return event

    def create_resource(self, datum):
        return datum['name']

    def is_an_event(self, datum):
        return datum['status'].lower() == 'offline'


class FlattenDataMonitor(NetworkStateMonitor):
    @staticmethod
    def _sort_by_site_and_observatory(datum_tuple):
        datum_name, datum = datum_tuple
        return datum.site, datum.observatory

    @staticmethod
    def _sort_by_site_and_observatory_and_telescope(datum_tuple):
        datum_name, datum = datum_tuple
        return datum.site, datum.observatory, datum.telescope

    @staticmethod
    def _datum_name_to_key(datum_name):
        return datum_name.lower().replace(' ', '_')

    def _flatten_data(self, datum_names):
        for datum_name in datum_names:
            for datum in get_datum(datum_name, instance=1):
                yield self._datum_name_to_key(datum_name), datum

        return


<<<<<<< HEAD
=======
class EnclosureInterlockMonitor(FlattenDataMonitor):
    def is_an_event(self, datum):
        result = True
        if 'enclosure_interlocked' in datum and datum['enclosure_interlocked'].value.lower() == 'true':
            if not ('enclosure_interlocked_reason' in datum or datum['enclosure_interlocked_reason'].value):
                return result

        if 'enclosure_interlocked_reason' in datum:
            result = any(
                [x in datum['enclosure_interlocked_reason'].value.lower() for x in ('enclosure_flapping', 'power')])
        return result

    def retrieve_data(self):
        datum_names = "Enclosure Interlocked", "Enclosure Interlocked Reason"

        sorted_by_observatory = sorted(self._flatten_data(datum_names), key=self._sort_by_site_and_observatory)

        return [dict(value) for key, value
                in itertools.groupby(sorted_by_observatory, key=self._sort_by_site_and_observatory)]

    def create_event(self, datum):

        start_time = datetime.utcnow()
        if 'enclosure_interlocked' in datum:
            start_time = datum['enclosure_interlocked'].timestamp_changed

        reason = 'No Reason Found'
        if 'enclosure_interlocked_reason' in datum and datum['enclosure_interlocked_reason'].value:
            reason = datum['enclosure_interlocked_reason'].value

        event = Event(type='ENCLOSURE INTERLOCK',
                      reason=reason,
                      start_time=start_time,
                      end_time=None)

        return event

    def create_resource(self, datum):
        if 'enclosure_interlocked' not in datum:
            return 'NA'
        interlocked = datum['enclosure_interlocked']
        site = interlocked.site
        observatory = interlocked.observatory
        telescopes = self.configdb_interface.get_telescope_info()
        return [tel for tel in telescopes.keys() if '.'.join([observatory, site]) in tel]


>>>>>>> b027b728
class AvailableForScheduling(FlattenDataMonitor):
    def retrieve_data(self):
        datum_names = "Available For Scheduling", "Available For Scheduling Reason"

        sorted_by_observatory = sorted(self._flatten_data(datum_names),
                                       key=self._sort_by_site_and_observatory_and_telescope)

        return [dict(value) for key, value
                in itertools.groupby(sorted_by_observatory, key=self._sort_by_site_and_observatory_and_telescope)]

    def create_event(self, datum):
        start_time = datetime.utcnow()
        end_time = None
        if 'available_for_scheduling' in datum:
            start_time = datum['available_for_scheduling'].timestamp_changed
            end_time = datum['available_for_scheduling'].timestamp_measured

        reason = 'No Reason Found'
        if 'available_for_scheduling_reason' in datum:
            reason = datum['available_for_scheduling_reason'].value
            if (datetime.utcnow() - datum['available_for_scheduling_reason'].timestamp_recorded) > timedelta(minutes=15):
                if reason:
                    reason += ". "
                reason += "Telemetry: Out of date"

        event = Event(
            type="NOT AVAILABLE",
            reason=reason,
            start_time=start_time,
            end_time=end_time
        )

        return event

    def create_resource(self, datum):
        if 'available_for_scheduling' not in datum:
            return 'NA'
        dat = datum['available_for_scheduling']
        return '.'.join((dat.telescope, dat.observatory, dat.site))

    def is_an_event(self, datum):
        if 'available_for_scheduling' not in datum:
            return False
<<<<<<< HEAD
=======
        elif (datetime.utcnow() - datum['available_for_scheduling'].timestamp_recorded) > timedelta(minutes=15):
            return True
>>>>>>> b027b728
        dat = datum['available_for_scheduling']
        return 'false' == dat.value.lower()<|MERGE_RESOLUTION|>--- conflicted
+++ resolved
@@ -118,56 +118,6 @@
         return
 
 
-<<<<<<< HEAD
-=======
-class EnclosureInterlockMonitor(FlattenDataMonitor):
-    def is_an_event(self, datum):
-        result = True
-        if 'enclosure_interlocked' in datum and datum['enclosure_interlocked'].value.lower() == 'true':
-            if not ('enclosure_interlocked_reason' in datum or datum['enclosure_interlocked_reason'].value):
-                return result
-
-        if 'enclosure_interlocked_reason' in datum:
-            result = any(
-                [x in datum['enclosure_interlocked_reason'].value.lower() for x in ('enclosure_flapping', 'power')])
-        return result
-
-    def retrieve_data(self):
-        datum_names = "Enclosure Interlocked", "Enclosure Interlocked Reason"
-
-        sorted_by_observatory = sorted(self._flatten_data(datum_names), key=self._sort_by_site_and_observatory)
-
-        return [dict(value) for key, value
-                in itertools.groupby(sorted_by_observatory, key=self._sort_by_site_and_observatory)]
-
-    def create_event(self, datum):
-
-        start_time = datetime.utcnow()
-        if 'enclosure_interlocked' in datum:
-            start_time = datum['enclosure_interlocked'].timestamp_changed
-
-        reason = 'No Reason Found'
-        if 'enclosure_interlocked_reason' in datum and datum['enclosure_interlocked_reason'].value:
-            reason = datum['enclosure_interlocked_reason'].value
-
-        event = Event(type='ENCLOSURE INTERLOCK',
-                      reason=reason,
-                      start_time=start_time,
-                      end_time=None)
-
-        return event
-
-    def create_resource(self, datum):
-        if 'enclosure_interlocked' not in datum:
-            return 'NA'
-        interlocked = datum['enclosure_interlocked']
-        site = interlocked.site
-        observatory = interlocked.observatory
-        telescopes = self.configdb_interface.get_telescope_info()
-        return [tel for tel in telescopes.keys() if '.'.join([observatory, site]) in tel]
-
-
->>>>>>> b027b728
 class AvailableForScheduling(FlattenDataMonitor):
     def retrieve_data(self):
         datum_names = "Available For Scheduling", "Available For Scheduling Reason"
@@ -211,10 +161,7 @@
     def is_an_event(self, datum):
         if 'available_for_scheduling' not in datum:
             return False
-<<<<<<< HEAD
-=======
         elif (datetime.utcnow() - datum['available_for_scheduling'].timestamp_recorded) > timedelta(minutes=15):
             return True
->>>>>>> b027b728
         dat = datum['available_for_scheduling']
         return 'false' == dat.value.lower()