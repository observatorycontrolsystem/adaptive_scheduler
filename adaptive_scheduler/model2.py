--- conflicted
+++ resolved
@@ -771,10 +771,6 @@
             elif not hasattr(molecule, 'type') or (molecule.type.lower() not in molecule_types_without_filter):
                 raise RequestError("Molecule must have either filter or spectra_slit")
 
-<<<<<<< HEAD
-        telescopes = self.configdb_interface.get_telescopes_for_instrument(instrument_type, filters,
-                                                                           req_dict['location'])
-=======
         # TODO: Update from filters to the optical elements of the instrument configs and the guiding configs.
         # TODO: Update the configdb method call below- the guider and imager elements will be something like:
         # from collections import defaultdict
@@ -800,7 +796,6 @@
         telescopes = self.configdb_interface.get_telescopes_for_instrument(
             instrument_name, filters, {}, self_guide, req_dict['location']
         )
->>>>>>> abe8716b
 
         if not telescopes:
             # Complain
