--- conflicted
+++ resolved
@@ -16,17 +16,12 @@
 from adaptive_scheduler.utils import ( iso_string_to_datetime, EqualityMixin,
                                        DefaultMixin )
 from adaptive_scheduler.kernel.reservation_v3 import CompoundReservation_v2 as CompoundReservation
-<<<<<<< HEAD
 from adaptive_scheduler.exceptions            import InvalidRequestError
 from adaptive_scheduler                       import semester_service
 from adaptive_scheduler.log                   import UserRequestLogger
 from adaptive_scheduler.feedback              import UserFeedbackLogger
 from adaptive_scheduler.eventbus              import get_eventbus
-=======
-from adaptive_scheduler.exceptions import InvalidRequestError
-from adaptive_scheduler import semester_service
 from adaptive_scheduler.moving_object_utils import required_fields_from_scheme
->>>>>>> 68d539fc
 
 from datetime import datetime
 import math
