"""
Metric calculation functions for the scheduler simulator.
"""
import datetime as dt
from datetime import datetime
from collections import defaultdict

import requests
from requests.exceptions import RequestException, Timeout
from rise_set.astrometry import calculate_airmass_at_times
from adaptive_scheduler.observation_portal_connections import ObservationPortalConnectionError
from adaptive_scheduler.utils import time_in_capped_intervals, normalised_epoch_to_datetime, datetime_to_epoch
from adaptive_scheduler.models import DataContainer


DEFAULT_EFFECTIVE_HORIZON_DAYS = 5


def percent_of(x, y):
    """Returns x/y as a percentage (float)."""
    return x / y * 100.


def percent_diff(x, y):
    """Returns the percent difference between x and y as a float."""
    if x == y == 0:
        return 0
    mean = (abs(x) + abs(y)) / 2
    return abs(x - y) / mean * 100.


class MetricCalculator():
    """A class encapsulating the metric calculating functions for the scheduler simulator.

    Args:
        normal_scheduler_result (SchedulerResult): The normal schedule output of the scheduler.
            The attribute of interest is SchedulerResult.schedule, which is a dictionary formatted
            as follows:
                {scheduled_resource, [reservations]}
        rr_scheduler_result (SchedulerResult): The rapid-response schedule output of the scheduler.
        scheduler (LCOGTNetworkScheduler): The instance of the scheduler used by the simulator.
        scheduler_runner (SchedulerRunner): The instance of the scheduler runner used by the simulator.
    """
    def __init__(self, normal_scheduler_result, rr_scheduler_result, scheduler, scheduler_runner):
        self.scheduler = scheduler
        self.scheduler_runner = scheduler_runner

        if self.scheduler_runner.sched_params.metric_effective_horizon:
            self.effective_horizon = self.scheduler_runner.sched_params.metric_effective_horizon
        else:
            self.effective_horizon = DEFAULT_EFFECTIVE_HORIZON_DAYS

        self.normal_scheduler_result = normal_scheduler_result
        self.normal_schedule = self.normal_scheduler_result.schedule
        if rr_scheduler_result:
            self.rr_scheduler_result = rr_scheduler_result
            self.rr_schedule = self.rr_scheduler_result.schedule
            self._combine_normal_rr_schedules()
<<<<<<< HEAD
            self._combine_resources_scheduled()
=======
>>>>>>> e84b796e
        else:
            self.combined_schedule = self.normal_schedule
            self.combined_resources_scheduled = self.normal_scheduler_result.resources_scheduled()

    def _combine_resources_scheduled(self):
        normal_resources = self.normal_scheduler_result.resources_scheduled()
        rr_resources = self.rr_scheduler_result.resources_scheduled()
        self.combined_resources_scheduled = list(set(normal_resources + rr_resources))

    def _combine_normal_rr_schedules(self):
        self.combined_schedule = defaultdict(list)
        for resource, reservations in self.rr_schedule.items():
            for reservation in reservations:
                self.combined_schedule[resource].append(reservation)
        for resource, reservations in self.normal_schedule.items():
            for reservation in reservations:
                if reservation not in self.combined_schedule[resource]:
                    self.combined_schedule[resource].append(reservation)

<<<<<<< HEAD
    def count_scheduled(self, schedule=None):
        schedule = self.combined_schedule if schedule is None else schedule
        counter = 0
        for reservations in schedule.values():
            for reservation in reservations:
                if reservation.scheduled:
                    counter += 1
        return counter

    def count_unscheduled(self, schedule=None):
        schedule = self.combined_schedule if schedule is None else schedule
        counter = 0
        for reservations in schedule.values():
            for reservation in reservations:
                if not reservation.scheduled:
                    counter += 1
        return counter

    def percent_reservations_scheduled(self, schedule=None):
        schedule = self.combined_schedule if schedule is None else schedule
        total = self.count_scheduled(schedule) + self.count_unscheduled(schedule)
        return percent_of(self.count_scheduled(schedule), total)

    def total_scheduled_seconds(self, schedule=None):
        schedule = self.combined_schedule if schedule is None else schedule
        total_scheduled_seconds = 0
        for reservations in schedule.values():
            for reservation in reservations:
                total_scheduled_seconds += reservation.duration
        return total_scheduled_seconds

    def total_available_seconds(self, scheduled_resources=None, horizon_days=None):
        """Aggregates the total available time, calculated from dark intervals.

        Args:
            scheduled_resources (list): The list of sites scheduled, if nothing is passed then use the
                list generated when MetricCalculators is initialized.
            horizon_days (float): The number of days to cap, basically an effective horizon. If nothing
                is passed then use the value in sched_params.

        Returns:
            total_available_time (float): The dark intervals capped by the horizon.
        """
        scheduled_resources = self.combined_scheduled_resources if scheduled_resources is None else scheduled_resources
        horizon_days = self.effective_horizon if horizon_days is None else horizon_days
        total_available_time = 0
        start_time = self.scheduler.estimated_scheduler_end
        end_time = start_time + dt.timedelta(days=horizon_days)
        for resource in scheduled_resources:
            if resource in self.scheduler.visibility_cache:
                dark_intervals = self.scheduler.visibility_cache[resource].dark_intervals
                available_time = time_in_capped_intervals(dark_intervals, start_time, end_time)
                total_available_time += available_time
        return total_available_time
=======

def count_scheduled(schedule):
    counter = 0
    for reservations in schedule.values():
        for reservation in reservations:
            if reservation.scheduled:
                counter += 1
    return counter

def count_unscheduled(schedule):
    counter = 0
    for reservations in schedule.values():
        for reservation in reservations:
            if not reservation.scheduled:
                counter += 1
    return counter


def percent_reservations_scheduled(schedule):
    total = count_scheduled(schedule) + count_unscheduled(schedule)
    return percent_of(count_scheduled(schedule), total)


def total_scheduled_seconds(schedule):
    total_scheduled_seconds = 0
    for reservations in schedule.values():
        for reservation in reservations:
            total_scheduled_seconds += reservation.duration
    return total_scheduled_seconds


def total_available_seconds(normal_scheduler_result, rr_scheduler_result, scheduler, horizon_days):
    """Aggregates the total available time, calculated from dark intervals.

    Args:
        normal_scheduler_result (SchedulerResult): The normal scheduler result.
        rr_scheduler_result (SchedulerResult): The rapid response scheduler result.
        scheduler (LCOGTNetworkScheduler): The scheduler object used by the scheduler runner.
        horizon_days (float): The length of the horizon in days to calculate the metric.

    Returns:
        total_available_time (float): The dark intervals capped by the horizon.
    """
    total_available_time = 0
    normal_resources = normal_scheduler_result.resources_scheduled()
    rr_resources = rr_scheduler_result.resources_scheduled() if rr_scheduler_result else []
    scheduled_resources = list(set(normal_resources + rr_resources))
    start_time = scheduler.estimated_scheduler_end
    end_time = start_time + dt.timedelta(days=horizon_days)
    for resource in scheduled_resources:
        if resource in scheduler.visibility_cache:
            dark_intervals = scheduler.visibility_cache[resource].dark_intervals
            available_time = time_in_capped_intervals(dark_intervals, start_time, end_time)
        total_available_time += available_time
    return total_available_time
>>>>>>> e84b796e


def reservation_data_populator(reservation):
    """Creates a new data container containing parameters useful in calculating metrics.

    Args:
        reservation (Reservation_v3): A Reservation object (obtained from the values of Scheduler.schedule).

    Returns:
        data (DataContainer): An object with data values of interest as attributes.
    """
    request_group = reservation.request_group
    proposal = request_group.proposal

    data = DataContainer(
        request_group_id=reservation.request_group.id,
        request_id=reservation.request.id,
        duration=reservation.duration,
        scheduled_resource=reservation.scheduled_resource,
        scheduled=reservation.scheduled,
        scheduled_start=reservation.scheduled_start,
        ipp_value=reservation.request_group.ipp_value,
        tac_priority=proposal.tac_priority,
    )
    return data


def fill_bin_with_reservation_data(data_dict, bin_name, reservation):
    """Populates bins in a dictionary with the reservation data container. The original
    dictionary is modified, instead of creating and returning a copy.

    Args:
        data_dict (dict): Binned data dictionary. Each bin contains a list of DataContainer's.
        bin_name (str): The name of the bin to create or populate.
        reservation (Reservation_v3): A Reservation object.
    """
    if bin_name not in data_dict:
        data_dict[bin_name] = []
    reservation_data = reservation_data_populator(reservation)
    data_dict[bin_name].append(reservation_data)


def bin_scheduler_result_by_eff_priority(schedule):
    scheduled_requests_by_eff_priority = {}
    for reservations in schedule.values():
        for reservation in reservations:
            if reservation.scheduled:
                eff_priority = str(reservation.priority)
                fill_bin_with_reservation_data(scheduled_requests_by_eff_priority,
                                               eff_priority,
                                               reservation)
    return scheduled_requests_by_eff_priority


def bin_scheduler_result_by_tac_priority(schedule):
    scheduled_requests_by_tac_priority = {}
    for reservations in schedule.values():
        for reservation in reservations:
            if reservation.scheduled:
                proposal = reservation.request_group.proposal
                tac_priority = str(proposal.tac_priority)
                fill_bin_with_reservation_data(scheduled_requests_by_tac_priority,
                                               tac_priority,
                                               reservation)
    return scheduled_requests_by_tac_priority


def get_airmass_data_from_observation_portal(observation_portal_interface, request_id):
    """Pulls airmass data from the Observation Portal.

    Args:
        observation_portal_interface (ObservationPortalInterface): Instance of the Observation Portal
            used by the scheduler.
        request_id (str): The request id.

    Returns:
        airmass_data (dict): The airmass data returned from the API.
    """
    airmass_url = f'{observation_portal_interface.obs_portal_url}/api/requests/{request_id}/airmass'
    try:
        response = requests.get(airmass_url, headers=observation_portal_interface.headers, timeout=180)
        response.raise_for_status()
        airmass_data = response.json()
    except (RequestException, ValueError, Timeout) as e:
        raise ObservationPortalConnectionError("get_airmass_data failed: {}".format(repr(e)))

    return airmass_data


def get_ideal_airmass_for_request(observation_portal_interface, request_id):
    """Finds the minimum airmass across all sites for the request."""
    ideal_airmass = 1000
    airmass_data = get_airmass_data_from_observation_portal(
        observation_portal_interface, request_id)
    for site in airmass_data['airmass_data'].values():
        ideal_for_site = min(site['airmasses'])
        ideal_airmass = min(ideal_airmass, ideal_for_site)
    return ideal_airmass


def avg_ideal_airmass(observation_portal_interface, schedule):
    """Calculates the average ideal airmass for scheduled observations."""
    sum_ideal_airmass = 0
    count = 0
    for reservations in schedule.values():
        for reservation in reservations:
            if reservation.scheduled:
<<<<<<< HEAD
                request_id = reservation.request.id
=======
                request = reservation.request
                request_id = request.id
>>>>>>> e84b796e
                sum_ideal_airmass += get_ideal_airmass_for_request(
                    observation_portal_interface, request_id)
                count += 1
    return sum_ideal_airmass / count


def calculate_midpoint_airmass(scheduled_requests_by_rg_id):
    # midpoint_airmass = 1.5
    midpoint_airmass_each_request = {}
    for request_group in scheduled_requests_by_rg_id.values():
        for request in request_group.values():
            if request.scheduled:
                start_time = request.start()
                end_time = request.end()
                midpoint_time = [start_time + (end_time - start_time) / 2]
                target = request.get_target()
                observation_sites = request.get_site()
                midpoint_airmass_each_request[request] = {}
                for site in observation_sites:
                    obs_latitude = site['latitdue']
                    obs_longitude = site['longitude']
                    obs_height = site['elevation']
                    midpoint_airmass = calculate_airmass_at_times(midpoint_time,
                                                                  target, obs_latitude, obs_longitude, obs_height)
                    midpoint_airmass_each_request[request][site] = midpoint_airmass
    return midpoint_airmass_each_request


def get_midpoint_airmasses_from_request(observation_portal_interface, request_id, start_time, end_time):
    midpoint_airmasses = {}
    midpoint_time = start_time + (end_time - start_time) / 2
    airmass_data = get_airmass_data_from_observation_portal(
        observation_portal_interface, request_id)['airmass_data']
    for site, details in airmass_data.items():
        times, airmasses = list(details.values())[0], list(details.values())[1]
        index = 0
        time_diff = abs((midpoint_time - datetime.strptime(times[0], '%Y-%m-%dT%H:%M')).total_seconds())

        for i in range(len(times)):
            temp_time_diff = abs((midpoint_time - datetime.strptime(times[i], '%Y-%m-%dT%H:%M')).total_seconds())
            if temp_time_diff < time_diff:
                time_diff = temp_time_diff
                index = i
        midpoint_airmass = airmasses[index]
        midpoint_airmasses[site] = midpoint_airmass
    return midpoint_airmasses


def get_midpoint_airmass_for_each_reservation(observation_portal_interface, schedule, semester_start):
    midpoint_airmass_for_each_reservation = []
    for reservations in schedule.values():
        for reservation in reservations:
            if reservation.scheduled:
<<<<<<< HEAD
                for request in reservation.request_group.requests:
                    request_id = request.id
                    start_time = normalised_epoch_to_datetime(reservation.scheduled_start, datetime_to_epoch(semester_start))
                    end_time = start_time + dt.timedelta(seconds=reservation.duration)
                    midpoint_airmasses = get_midpoint_airmasses_from_request(
                                        observation_portal_interface, request_id,
                                        start_time, end_time)
                    site = reservation.scheduled_resource[-3:]
                    midpoint_airmass = midpoint_airmasses[site]
=======
                request = reservation.request
                request_id = request.id
                start_time = normalised_epoch_to_datetime(reservation.scheduled_start,
                                                          datetime_to_epoch(semester_start))
                end_time = start_time + dt.timedelta(seconds=reservation.duration)
                midpoint_airmasses = get_midpoint_airmasses_from_request(observation_portal_interface,
                                                                         request_id, start_time, end_time)
                site = reservation.scheduled_resource[-3:]
                midpoint_airmass = midpoint_airmasses[site]
>>>>>>> e84b796e
                midpoint_airmass_for_each_reservation.append(midpoint_airmass)
    return midpoint_airmass_for_each_reservation


def midpoint_airmass_vs_priority(observation_portal_interface, schedule, semester_start):
    midpoint_airmass_vs_priority = {}
<<<<<<< HEAD
    midpoint_airmass_for_each_reservation = get_midpoint_airmass_for_each_reservation(observation_portal_interface, schedule, semester_start)
=======
    midpoint_airmass_for_each_reservation = get_midpoint_airmass_for_each_reservation(observation_portal_interface,
                                                                                      schedule, semester_start)
>>>>>>> e84b796e
    eff_priorities = []
    for reservations in schedule.values():
        for reservation in reservations:
            if reservation.scheduled:
                eff_priority = reservation.priority
                eff_priorities.append(eff_priority)
    midpoint_airmass_vs_priority['midpoint_airmass'] = midpoint_airmass_for_each_reservation
    midpoint_airmass_vs_priority['eff_priorities'] = eff_priorities
    return midpoint_airmass_vs_priority<|MERGE_RESOLUTION|>--- conflicted
+++ resolved
@@ -56,10 +56,7 @@
             self.rr_scheduler_result = rr_scheduler_result
             self.rr_schedule = self.rr_scheduler_result.schedule
             self._combine_normal_rr_schedules()
-<<<<<<< HEAD
             self._combine_resources_scheduled()
-=======
->>>>>>> e84b796e
         else:
             self.combined_schedule = self.normal_schedule
             self.combined_resources_scheduled = self.normal_scheduler_result.resources_scheduled()
@@ -79,7 +76,6 @@
                 if reservation not in self.combined_schedule[resource]:
                     self.combined_schedule[resource].append(reservation)
 
-<<<<<<< HEAD
     def count_scheduled(self, schedule=None):
         schedule = self.combined_schedule if schedule is None else schedule
         counter = 0
@@ -134,63 +130,6 @@
                 available_time = time_in_capped_intervals(dark_intervals, start_time, end_time)
                 total_available_time += available_time
         return total_available_time
-=======
-
-def count_scheduled(schedule):
-    counter = 0
-    for reservations in schedule.values():
-        for reservation in reservations:
-            if reservation.scheduled:
-                counter += 1
-    return counter
-
-def count_unscheduled(schedule):
-    counter = 0
-    for reservations in schedule.values():
-        for reservation in reservations:
-            if not reservation.scheduled:
-                counter += 1
-    return counter
-
-
-def percent_reservations_scheduled(schedule):
-    total = count_scheduled(schedule) + count_unscheduled(schedule)
-    return percent_of(count_scheduled(schedule), total)
-
-
-def total_scheduled_seconds(schedule):
-    total_scheduled_seconds = 0
-    for reservations in schedule.values():
-        for reservation in reservations:
-            total_scheduled_seconds += reservation.duration
-    return total_scheduled_seconds
-
-
-def total_available_seconds(normal_scheduler_result, rr_scheduler_result, scheduler, horizon_days):
-    """Aggregates the total available time, calculated from dark intervals.
-
-    Args:
-        normal_scheduler_result (SchedulerResult): The normal scheduler result.
-        rr_scheduler_result (SchedulerResult): The rapid response scheduler result.
-        scheduler (LCOGTNetworkScheduler): The scheduler object used by the scheduler runner.
-        horizon_days (float): The length of the horizon in days to calculate the metric.
-
-    Returns:
-        total_available_time (float): The dark intervals capped by the horizon.
-    """
-    total_available_time = 0
-    normal_resources = normal_scheduler_result.resources_scheduled()
-    rr_resources = rr_scheduler_result.resources_scheduled() if rr_scheduler_result else []
-    scheduled_resources = list(set(normal_resources + rr_resources))
-    start_time = scheduler.estimated_scheduler_end
-    end_time = start_time + dt.timedelta(days=horizon_days)
-    for resource in scheduled_resources:
-        if resource in scheduler.visibility_cache:
-            dark_intervals = scheduler.visibility_cache[resource].dark_intervals
-            available_time = time_in_capped_intervals(dark_intervals, start_time, end_time)
-        total_available_time += available_time
-    return total_available_time
->>>>>>> e84b796e
 
 
 def reservation_data_populator(reservation):
@@ -298,12 +237,7 @@
     for reservations in schedule.values():
         for reservation in reservations:
             if reservation.scheduled:
-<<<<<<< HEAD
                 request_id = reservation.request.id
-=======
-                request = reservation.request
-                request_id = request.id
->>>>>>> e84b796e
                 sum_ideal_airmass += get_ideal_airmass_for_request(
                     observation_portal_interface, request_id)
                 count += 1
@@ -357,17 +291,6 @@
     for reservations in schedule.values():
         for reservation in reservations:
             if reservation.scheduled:
-<<<<<<< HEAD
-                for request in reservation.request_group.requests:
-                    request_id = request.id
-                    start_time = normalised_epoch_to_datetime(reservation.scheduled_start, datetime_to_epoch(semester_start))
-                    end_time = start_time + dt.timedelta(seconds=reservation.duration)
-                    midpoint_airmasses = get_midpoint_airmasses_from_request(
-                                        observation_portal_interface, request_id,
-                                        start_time, end_time)
-                    site = reservation.scheduled_resource[-3:]
-                    midpoint_airmass = midpoint_airmasses[site]
-=======
                 request = reservation.request
                 request_id = request.id
                 start_time = normalised_epoch_to_datetime(reservation.scheduled_start,
@@ -377,19 +300,14 @@
                                                                          request_id, start_time, end_time)
                 site = reservation.scheduled_resource[-3:]
                 midpoint_airmass = midpoint_airmasses[site]
->>>>>>> e84b796e
                 midpoint_airmass_for_each_reservation.append(midpoint_airmass)
     return midpoint_airmass_for_each_reservation
 
 
 def midpoint_airmass_vs_priority(observation_portal_interface, schedule, semester_start):
     midpoint_airmass_vs_priority = {}
-<<<<<<< HEAD
-    midpoint_airmass_for_each_reservation = get_midpoint_airmass_for_each_reservation(observation_portal_interface, schedule, semester_start)
-=======
     midpoint_airmass_for_each_reservation = get_midpoint_airmass_for_each_reservation(observation_portal_interface,
                                                                                       schedule, semester_start)
->>>>>>> e84b796e
     eff_priorities = []
     for reservations in schedule.values():
         for reservation in reservations:
