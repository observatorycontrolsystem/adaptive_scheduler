"""
Metric calculation functions for the scheduler simulator.
"""
import logging
import datetime as dt
from datetime import datetime

import requests
import numpy as np
from requests.exceptions import RequestException, Timeout

from adaptive_scheduler.observation_portal_connections import ObservationPortalConnectionError
<<<<<<< HEAD
from adaptive_scheduler.utils import time_in_capped_intervals, normalised_epoch_to_datetime, datetime_to_epoch
=======
from adaptive_scheduler.utils import time_in_capped_intervals, merge_dicts
>>>>>>> 7ed51108
from adaptive_scheduler.models import DataContainer
from rise_set.astrometry import calculate_airmass_at_times

log = logging.getLogger('adaptive_scheduler')


def percent_of(x, y):
    """Returns x/y expressed as a percentage (float)."""
    return x/y*100.

def percent_diff(x, y):
    """Returns the percent difference between x and y as a float."""
    if x == y == 0:
        return 0
    mean = (abs(x)+abs(y))/2
    return abs(x-y)/mean*100.


class SimulatorMetrics():
    """A class encapsulating the metric calculating functions for the scheduler simulator.

    Args:
        normal_scheduler_result (SchedulerResult): The normal schedule output of the scheduler.
            The attribute of interest is SchedulerResult.schedule, which is a dictionary formatted
            as follows:
                {scheduled_resource, [reservations]}
        rr_scheduler_result (SchedulerResult): The rapid-response schedule output of the scheduler.
        scheduler (LCOGTNetworkScheduler): The instance of the scheduler used by the simulator.
        scheduler_runner (SchedulerRunner): The instance of the scheduler runner used by the simulator.
    """
    def __init__(self, normal_scheduler_result, rr_scheduler_result, scheduler, scheduler_runner):
        self.normal_scheduler_result = normal_scheduler_result
        self.rr_scheduler_result = rr_scheduler_result
        self.scheduler = scheduler
        self.scheduler_runner = scheduler_runner

        self.normal_schedule = self.normal_scheduler_result.schedule
        self.rr_schedule = self.rr_scheduler_result.schedule
        self.combined_schedule = self.combine_normal_rr_schedules()

    def combine_normal_rr_schedules(self):
        self.combined_schedule = self.normal_schedule.copy()
        for resource, reservations in self.rr_schedule.items():
            for reservation in reservations:
                self.combined_schedule[resource].append(reservation)

    def total_scheduled_count(self, schedule):
        counter = 0
        for reservations in schedule.values():
            for reservation in reservations:
                if reservation.scheduled:
                    counter += 1
        return counter

    def total_unscheduled_count(self, schedule):
        counter = 0
        for reservations in schedule.values():
            for reservation in reservations:
                if not reservation.scheduled:
                    counter += 1
        return counter

    def total_scheduled_seconds(self, schedule):
        total_scheduled_seconds = 0
        for reservations in schedule.values():
            for reservation in reservations:
                total_scheduled_seconds += reservation.duration
        return total_scheduled_seconds
        
        
def combine_normal_and_rr_requests_by_rg_id(normal_scheduled_requests_by_rg_id,
                                            rr_scheduled_requests_by_rg_id):
    """Combines normal and scheduled request results for aggregation.

    Args:
        normal_scheduled_requests_by_rg_id (dict): This is the output of
            SchedulerResult.get_scheduled_requests_by_request_group_id()
            which is a dictionary formatted as follows:
            {rg_id1: {request1: request1_data, request2: request2_data},
             rg_id2: ...}
        rr_scheduled_requests_by_rg_id (dict): The same format of results but for
            rapid response scheduler results.

    Returns:
        combined_scheduled_requests_by_rg_id (dict): Merged dictionaries with duplicate
            keys being excluded (OR).
    """
    return normal_scheduled_requests_by_rg_id | rr_scheduled_requests_by_rg_id


def total_scheduled_count(scheduled_requests_by_rg_id):
    """Counts the number of scheduled requests."""
    counter = 0
    for request_group in scheduled_requests_by_rg_id.values():
        for request in request_group.values():
            if request.scheduled:
                counter += 1
    return counter
   

def total_unscheduled_count(scheduled_requests_by_rg_id):
    """Counts the number of unscheduled requests."""
    counter = 0
    for request_group in scheduled_requests_by_rg_id.values():
        for request in request_group.values():
            if not request.scheduled:
                counter += 1
    return counter


def total_available_time(normal_scheduler_result, rr_scheduler_result, scheduler, horizon_days):
    """Aggregates the total available time, calculated from dark intervals.

    Args:
        normal_scheduler_result (SchedulerResult): The normal scheduler result.
        rr_scheduler_result (SchedulerResult): The rapid response scheduler result.
        scheduler (LCOGTNetworkScheduler): The scheduler object used by the scheduler runner.
        horizon_days (float): The length of the horizon in days to calculate the metric.

    Returns:
        total_available_time (float): The dark intervals capped by the horizon.
    """
    total_available_time = 0
    normal_resources = normal_scheduler_result.resources_scheduled()
    rr_resources = rr_scheduler_result.resources_scheduled()
    scheduled_resources = list(set(normal_resources + rr_resources))
    start_time = scheduler.estimated_scheduler_end
    end_time = start_time + dt.timedelta(days=horizon_days)
    for resource in scheduled_resources:
        if resource in scheduler.visibility_cache:
            dark_intervals = scheduler.visibility_cache[resource].dark_intervals
            available_time = time_in_capped_intervals(dark_intervals, start_time, end_time)
        total_available_time += available_time
    return total_available_time


def reservation_data_populator(reservation):
    """Creates a new data container containing parameters useful in calculating metrics.

    Args:
        reservation (Reservation_v3): A Reservation object (obtained from the values of Scheduler.schedule).

    Returns:
        data (DataContainer): An object with data values of interest as attributes.
    """
    request_group = reservation.request_group
    proposal = request_group.proposal
    requests = request_group.requests
    request_id_configurations = {request.id: request.configurations
                                 for request in requests}
        
    data = DataContainer(
        request_group_id=reservation.request_group.id,
        duration=reservation.duration,
        scheduled_resource=reservation.scheduled_resource,
        scheduled=reservation.scheduled,
        scheduled_start=reservation.scheduled_start,
        ipp_value=reservation.request_group.ipp_value,
        tac_priority=proposal.tac_priority,
        requests=reservation.request_group.requests,
        configurations_by_request_id=request_id_configurations,
    )
    return data


def fill_bin_with_reservation_data(data_dict, bin_name, reservation):
    """Populates bins in a dictionary with the reservation data container. The original
    dictionary is modified, instead of creating and returning a copy.

    Args:
        data_dict (dict): Binned data dictionary. Each bin contains a list of DataContainer's.
        bin_name (str): The name of the bin to create or populate.
        reservation (Reservation_v3): A Reservation object.
    """
    if not bin_name in data_dict:
        data_dict[bin_name] = []
    reservation_data = reservation_data_populator(reservation)
    data_dict[bin_name].append(reservation_data)
<<<<<<< HEAD
    
=======

>>>>>>> 7ed51108

def bin_scheduler_result_by_eff_priority(schedule):
    scheduled_requests_by_eff_priority = {}
    for reservations in schedule.values():
        for reservation in reservations:
            if reservation.scheduled:
                eff_priority = str(reservation.priority)
                fill_bin_with_reservation_data(scheduled_requests_by_eff_priority,
                                               eff_priority,
                                               reservation)
    return scheduled_requests_by_eff_priority


def bin_scheduler_result_by_tac_priority(schedule):
    scheduled_requests_by_tac_priority = {}
    for reservations in schedule.values():
        for reservation in reservations:
            if reservation.scheduled:
                proposal = reservation.request_group.proposal
                tac_priority = str(proposal.tac_priority)
                fill_bin_with_reservation_data(scheduled_requests_by_tac_priority,
                                               tac_priority,
                                               reservation)
    return scheduled_requests_by_tac_priority
                

def get_airmass_data_from_observation_portal(observation_portal_interface, request_id):
    """Pulls airmass data from the Observation Portal.

    Args:
        observation_portal_interface (ObservationPortalInterface): Instance of the Observation Portal
            used by the scheduler.
        request_id (str): The request id.

    Returns:
        airmass_data (dict): The airmass data returned from the API.
    """
    airmass_url = f'{observation_portal_interface.obs_portal_url}/api/requests/{request_id}/airmass'
    try:
        response = requests.get(airmass_url, headers=observation_portal_interface.headers, timeout=180)
        response.raise_for_status()
        airmass_data = response.json()
    except (RequestException, ValueError, Timeout) as e:
        raise ObservationPortalConnectionError("get_airmass_data failed: {}".format(repr(e)))

    return airmass_data


def get_ideal_airmass_for_request(observation_portal_interface, request_id):
    """Finds the minimum airmass across all sites for the request."""
    ideal_airmass = 1000
    airmass_data = get_airmass_data_from_observation_portal(
        observation_portal_interface, request_id)
    for site in airmass_data['airmass_data'].values():
        ideal_for_site = min(site['airmasses'])
        ideal_airmass = min(ideal_airmass, ideal_for_site)
    return ideal_airmass
    

def avg_ideal_airmass(observation_portal_interface, schedule):
    """Calculates the average ideal airmass for scheduled observations."""
    sum_ideal_airmass = 0
    count = 0
    for reservations in schedule.values():
        for reservation in reservations:
            if reservation.scheduled:
                for request in reservation.request_group.requests:
                    request_id = request.id
                    sum_ideal_airmass += get_ideal_airmass_for_request(
                        observation_portal_interface, request_id)
                    count += 1
    return sum_ideal_airmass / count
<<<<<<< HEAD


def calculate_midpoint_airmass(scheduled_requests_by_rg_id):
    # midpoint_airmass = 1.5
    midpoint_airmass_each_request = {}
    for request_group in scheduled_requests_by_rg_id.values():
        for request in request_group.values():
            if request.scheduled:
                start_time = request.start()
                end_time = request.end()
                midpoint_time = [start_time + (end_time - start_time)/2]
                target = request.get_target()
                observation_sites = request.get_site()
                midpoint_airmass_each_request[request] = {}
                for site in observation_sites:
                    obs_latitude =  site['latitdue']
                    obs_longitude =  site['longitude']
                    obs_height = site['elevation']
                    midpoint_airmass = calculate_airmass_at_times(midpoint_time, target, obs_latitude, obs_longitude, obs_height)
                    midpoint_airmass_each_request[request][site] = midpoint_airmass
    return midpoint_airmass_each_request
    
    
def get_midpoint_airmasses_from_request(observation_portal_interface, request_id, start_time, end_time):
    midpoint_airmasses = {}
    midpoint_time = start_time + (end_time - start_time)/2
    airmass_data = get_airmass_data_from_observation_portal(
        observation_portal_interface, request_id)['airmass_data']
    for site, details in airmass_data.items():
        times, airmasses = list(details.values())[0], list(details.values())[1]
        index = 0
        time_diff = midpoint_time -datetime.strptime(times[0],'%Y-%m-%dT%H:%M')
        for i in range(len(times)):
            temp_time_diff = midpoint_time - datetime.strptime(times[i],'%Y-%m-%dT%H:%M')
            if temp_time_diff < time_diff:
                time_diff = temp_time_diff
                index = i 
        midpoint_airmass = airmasses[index]
        midpoint_airmasses[site] = midpoint_airmass
    return midpoint_airmasses


def get_midpoint_airmass_for_each_reservation(observation_portal_interface, schedule, semester_start):
    # semester_start = schedule.semester_details['start']
    midpoint_airmass_for_each_reservation = []
    for reservations in schedule.values():
        for reservation in reservations:
            if reservation.scheduled:
                for request in reservation.request_group.requests:
                    request_id = request.id
                    start_time = normalised_epoch_to_datetime(reservation.scheduled_start, datetime_to_epoch(semester_start))
                    end_time = start_time + dt.timedelta(seconds = reservation.duration)
                    midpoint_airmasses = get_midpoint_airmasses_from_request(
                                        observation_portal_interface, request_id,
                                        start_time, end_time)
                    site = reservation.scheduled_resource[-3:]
                    midpoint_airmass = midpoint_airmasses[site]
                midpoint_airmass_for_each_reservation.append(midpoint_airmass)
    return midpoint_airmass_for_each_reservation



def percent_difference(x, y):
    """Calculate the percent difference between two values."""
    return abs(x-y)/(x+y)*100
=======
>>>>>>> 7ed51108
<|MERGE_RESOLUTION|>--- conflicted
+++ resolved
@@ -10,20 +10,10 @@
 from requests.exceptions import RequestException, Timeout
 
 from adaptive_scheduler.observation_portal_connections import ObservationPortalConnectionError
-<<<<<<< HEAD
-from adaptive_scheduler.utils import time_in_capped_intervals, normalised_epoch_to_datetime, datetime_to_epoch
-=======
-from adaptive_scheduler.utils import time_in_capped_intervals, merge_dicts
->>>>>>> 7ed51108
+from adaptive_scheduler.utils import time_in_capped_intervals, normalised_epoch_to_datetime, datetime_to_epoch, merge_dicts
 from adaptive_scheduler.models import DataContainer
 from rise_set.astrometry import calculate_airmass_at_times
 
-log = logging.getLogger('adaptive_scheduler')
-
-
-def percent_of(x, y):
-    """Returns x/y expressed as a percentage (float)."""
-    return x/y*100.
 
 def percent_diff(x, y):
     """Returns the percent difference between x and y as a float."""
@@ -42,7 +32,7 @@
             as follows:
                 {scheduled_resource, [reservations]}
         rr_scheduler_result (SchedulerResult): The rapid-response schedule output of the scheduler.
-        scheduler (LCOGTNetworkScheduler): The instance of the scheduler used by the simulator.
+        scheduler (LCOGTNetworkScheduler): The instance of the scheduler used by the 1.900367548884168, 1.3311255510156763, 1.900367548884168, 1.2612518764062148, 1.2612518764062148, 1.2612518764062148simulator.
         scheduler_runner (SchedulerRunner): The instance of the scheduler runner used by the simulator.
     """
     def __init__(self, normal_scheduler_result, rr_scheduler_result, scheduler, scheduler_runner):
@@ -193,11 +183,7 @@
         data_dict[bin_name] = []
     reservation_data = reservation_data_populator(reservation)
     data_dict[bin_name].append(reservation_data)
-<<<<<<< HEAD
-    
-=======
-
->>>>>>> 7ed51108
+
 
 def bin_scheduler_result_by_eff_priority(schedule):
     scheduled_requests_by_eff_priority = {}
@@ -270,7 +256,6 @@
                         observation_portal_interface, request_id)
                     count += 1
     return sum_ideal_airmass / count
-<<<<<<< HEAD
 
 
 def calculate_midpoint_airmass(scheduled_requests_by_rg_id):
@@ -314,7 +299,6 @@
 
 
 def get_midpoint_airmass_for_each_reservation(observation_portal_interface, schedule, semester_start):
-    # semester_start = schedule.semester_details['start']
     midpoint_airmass_for_each_reservation = []
     for reservations in schedule.values():
         for reservation in reservations:
@@ -329,12 +313,4 @@
                     site = reservation.scheduled_resource[-3:]
                     midpoint_airmass = midpoint_airmasses[site]
                 midpoint_airmass_for_each_reservation.append(midpoint_airmass)
-    return midpoint_airmass_for_each_reservation
-
-
-
-def percent_difference(x, y):
-    """Calculate the percent difference between two values."""
-    return abs(x-y)/(x+y)*100
-=======
->>>>>>> 7ed51108
+    return midpoint_airmass_for_each_reservation