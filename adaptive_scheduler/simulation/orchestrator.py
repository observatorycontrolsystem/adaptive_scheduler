'''
Entrypoint to run the scheduler in simulation mode.

This orchestrator will setup the simulation from environment variables specified, 
run the scheduling loop one or more times, and record metrics about a single run or
the full simulation within an OpenSearch index. The orchestrator will also handle
advancing time and input when simulating over a period of time.
'''

import logging
import sys
import os
from datetime import datetime, timedelta

from opensearchpy import OpenSearch
from lcogt_logging import LCOGTFormatter
from dateutil.parser import parse

from adaptive_scheduler.eventbus import get_eventbus
from adaptive_scheduler.kernel.fullscheduler_ortoolkit import FullScheduler_ortoolkit
from adaptive_scheduler.monitoring.network_status import Network
from adaptive_scheduler.interfaces import NetworkInterface
from adaptive_scheduler.observations import ObservationScheduleInterface
from adaptive_scheduler.observation_portal_connections import ObservationPortalInterface
from adaptive_scheduler.configdb_connections import ConfigDBInterface
from adaptive_scheduler.scheduler import LCOGTNetworkScheduler, SchedulerRunner
from adaptive_scheduler.scheduler_input import (
  SchedulingInputFactory, SchedulingInputProvider, SchedulerParameters
)
from adaptive_scheduler.simulation.metrics import *

log = logging.getLogger('adaptive_scheduler')

# Some Environment Variable settings for the simulation
RUN_ID = os.getenv("SIMULATION_RUN_ID", "1")
START_TIME = parse(os.getenv("SIMULATION_START_TIME", "2022-06-23"))
END_TIME = parse(os.getenv("SIMULATION_END_TIME", "2022-07-07"))
TIME_STEP = float(os.getenv("SIMULATION_TIME_STEP_MINUTES", "60"))


def setup_logging():
    log = logging.getLogger('adaptive_scheduler')
    log.setLevel(logging.INFO)
    log.propagate = False

    sh = logging.StreamHandler()
    sh.setLevel(logging.DEBUG)

    formatter = LCOGTFormatter()

    sh.setFormatter(formatter)
    log.addHandler(sh)


def setup_input(current_time):
    # This will eventually call endpoint in configdb and the observation portal to setup the input state of those
    # source based on the current timestamp of the scheduling run. For configdb, this involves playing the records
    # backwards until the time is reached. For the observation portal, it involves pulling over all requests
    # created and PENDING at a certain point in time for the semester, which should be doable by looking at the created
    # and modified timestamps and state. 
    log.info(f"Placeholder for setting up input for time {current_time.isoformat}")
    pass

def increment_input(current_time, time_step):
    # This will eventually call endpoints in configdb and the observation portal to increment the state of them forward 
    # by the time step specified. Incrementing time forward is slightly different then the initial setup of a starting time.
    # This will be called as you step forward in time to make sure these data sources contain the right input data.
    # For configdb, this involves moving the records back forwards a bit. For the observation portal, it involves pulling 
    # down newer requests as well as cleaning up the state of old ones between time steps (completing/expiring as appropriate).
    # This also means that we should complete and fail the right percentages of observations that should have ended within the last
    # time_step, and set ones that are in progress to ATTEMPTED state.
    log.info(f"Placeholder for incrementing input by {time_step} to time {current_time.isoformat}")
    pass

def send_to_opensearch(metrics):
    # Send the json metrics to the opensearch index
    pass

<<<<<<< HEAD

def record_metrics(sched_params, normal_scheduler_result, rr_scheduler_result):
    # Derive whatever metrics we want using the supplied scheduled requests and send them to opensearch here
    log.info("Recording metrics for scheduler simulation run")
=======
    
def record_metrics(normal_scheduled_requests_by_rg_id, rr_scheduled_requests_by_rg_id, scheduler_runner_scheduler, scheduler_runner_current_time):
    # Derive whatever metrics we want using the supplied scheduled requests and send them to opensearch here

    # maybe we should just pass in the scheduler result instead and get the normal and rr requests somewhere else
    
    # For aggregating across all requests, but not sure if this is the best method
    combined_scheduled_requests_by_rg_id = combine_normal_and_rr_requests_by_rg_id(
        normal_scheduled_requests_by_rg_id, rr_scheduled_requests_by_rg_id)
    
>>>>>>> 3f372daf
    metrics = {
        'simulation_id': RUN_ID,
        'total_scheduled_time': total_scheduled_time(combined_scheduled_requests_by_rg_id),
        'total_scheduled_count': total_scheduled_count(combined_scheduled_requests_by_rg_id),
        'percent_scheduled': percent_of_requests_scheduled(combined_scheduled_requests_by_rg_id),
        'total_available_time' : total_available_time(normal_scheduled_requests_by_rg_id, rr_scheduled_requests_by_rg_id, 
                                                        scheduler_runner_scheduler, scheduler_runner_current_time),
    }
    send_to_opensearch(metrics)


def main(argv=None):
    # Get all scheduler params from environment variables
    sched_params = SchedulerParameters()

    # Set up and configure an application scope logger
    setup_logging()

    log.info(f"Starting Scheduler Simulator with id {RUN_ID} and time range {START_TIME.isoformat()} to {END_TIME.isoformat()}")

    # All this setup is the same as the normal scheduling run - things will be setup based on the
    # scheduler environment variables set.
    event_bus = get_eventbus()
    schedule_interface = ObservationScheduleInterface(host=sched_params.observation_portal_url)
    observation_portal_interface = ObservationPortalInterface(sched_params.observation_portal_url)
    # TODO: If there is a configuration override file detected then incorporate that into the configdb_interface
    configdb_interface = ConfigDBInterface(configdb_url=sched_params.configdb_url, telescope_classes=sched_params.telescope_classes)
    network_state_interface = Network(configdb_interface, sched_params)
    network_interface = NetworkInterface(schedule_interface, observation_portal_interface, network_state_interface,
                                         configdb_interface)
    kernel_class = FullScheduler_ortoolkit
    network_model = configdb_interface.get_telescope_info()
    scheduler = LCOGTNetworkScheduler(kernel_class, sched_params, event_bus, network_model)
    input_provider = SchedulingInputProvider(sched_params, network_interface, network_model, is_rr_input=True)
    input_factory = SchedulingInputFactory(input_provider)

    # Set the scheduler to run once each time it is invoked.
    sched_params.run_once = True

    # Basic orchestrator loop here: setup input, run scheduler, record metrics, step forward time, repeat
    current_time = START_TIME
    # Setup the input from configdb and observation portal using the current time
    setup_input(current_time)
    while current_time <= END_TIME:
        log.info(f"Simulating with current time {current_time.isoformat()}")
        sched_params.simulate_now = f"{current_time.isoformat()}Z"

        # Scheduler run is invoked in the normal way, but it will just run a single time
        scheduler_runner = SchedulerRunner(sched_params, scheduler, network_interface, network_model, input_factory)
        scheduler_runner.run()

        # Output scheduled requests are available within the runner after it completes a run
        # These are used to seed a warm start solution for the next run in the normal scheduler, but can be used to generate metrics here
<<<<<<< HEAD
        record_metrics(
            sched_params,
            scheduler_runner.normal_scheduler_result,
            scheduler_runner.rr_scheduler_result
        )
=======
        rr_scheduled_requests_by_rg_id = scheduler_runner.rr_scheduled_requests_by_rg
        normal_scheduled_requests_by_rg_id = scheduler_runner.normal_scheduled_requests_by_rg
        scheduler_runner_scheduler = scheduler_runner.scheduler
        scheduler_runner_current_time = scheduler_runner.sched_params.simulate_now
        record_metrics(normal_scheduled_requests_by_rg_id, rr_scheduled_requests_by_rg_id, 
                       scheduler_runner_scheduler, scheduler_runner_current_time)
>>>>>>> 3f372daf

        current_time += timedelta(minutes=TIME_STEP)
        increment_input(current_time, TIME_STEP)

    log.info(f"Finished running simulation {RUN_ID}, exiting")


if __name__ == '__main__':
    main(sys.argv[1:])<|MERGE_RESOLUTION|>--- conflicted
+++ resolved
@@ -76,14 +76,15 @@
     # Send the json metrics to the opensearch index
     pass
 
-<<<<<<< HEAD
 
 def record_metrics(sched_params, normal_scheduler_result, rr_scheduler_result):
     # Derive whatever metrics we want using the supplied scheduled requests and send them to opensearch here
     log.info("Recording metrics for scheduler simulation run")
-=======
     
-def record_metrics(normal_scheduled_requests_by_rg_id, rr_scheduled_requests_by_rg_id, scheduler_runner_scheduler, scheduler_runner_current_time):
+def record_metrics(sched_params, normal_scheduler_result, rr_scheduler_result, scheduler_runner_scheduler):
+    normal_scheduled_requests_by_rg_id = normal_scheduler_result.get_scheduled_requests_by_request_group_id()
+    rr_scheduled_requests_by_rg_id = rr_scheduler_result.get_scheduled_requests_by_request_group_id()
+
     # Derive whatever metrics we want using the supplied scheduled requests and send them to opensearch here
 
     # maybe we should just pass in the scheduler result instead and get the normal and rr requests somewhere else
@@ -92,14 +93,13 @@
     combined_scheduled_requests_by_rg_id = combine_normal_and_rr_requests_by_rg_id(
         normal_scheduled_requests_by_rg_id, rr_scheduled_requests_by_rg_id)
     
->>>>>>> 3f372daf
     metrics = {
         'simulation_id': RUN_ID,
         'total_scheduled_time': total_scheduled_time(combined_scheduled_requests_by_rg_id),
         'total_scheduled_count': total_scheduled_count(combined_scheduled_requests_by_rg_id),
         'percent_scheduled': percent_of_requests_scheduled(combined_scheduled_requests_by_rg_id),
         'total_available_time' : total_available_time(normal_scheduled_requests_by_rg_id, rr_scheduled_requests_by_rg_id, 
-                                                        scheduler_runner_scheduler, scheduler_runner_current_time),
+                                                        scheduler_runner_scheduler, sched_params.simulate_now),
     }
     send_to_opensearch(metrics)
 
@@ -146,20 +146,12 @@
 
         # Output scheduled requests are available within the runner after it completes a run
         # These are used to seed a warm start solution for the next run in the normal scheduler, but can be used to generate metrics here
-<<<<<<< HEAD
         record_metrics(
             sched_params,
             scheduler_runner.normal_scheduler_result,
-            scheduler_runner.rr_scheduler_result
+            scheduler_runner.rr_scheduler_result,
+            scheduler_runner.scheduler
         )
-=======
-        rr_scheduled_requests_by_rg_id = scheduler_runner.rr_scheduled_requests_by_rg
-        normal_scheduled_requests_by_rg_id = scheduler_runner.normal_scheduled_requests_by_rg
-        scheduler_runner_scheduler = scheduler_runner.scheduler
-        scheduler_runner_current_time = scheduler_runner.sched_params.simulate_now
-        record_metrics(normal_scheduled_requests_by_rg_id, rr_scheduled_requests_by_rg_id, 
-                       scheduler_runner_scheduler, scheduler_runner_current_time)
->>>>>>> 3f372daf
 
         current_time += timedelta(minutes=TIME_STEP)
         increment_input(current_time, TIME_STEP)
