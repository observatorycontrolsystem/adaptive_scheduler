--- conflicted
+++ resolved
@@ -86,19 +86,11 @@
     
     metrics = {
         'simulation_id': RUN_ID,
-<<<<<<< HEAD
-        'total_scheduled_time': total_scheduled_time(normal_scheduled_requests_by_rg_id,
-                                                     rr_scheduled_requests_by_rg_id),
-        'total_scheduled_count': total_scheduled_count(normal_scheduled_requests_by_rg_id,
-                                                       rr_scheduled_requests_by_rg_id),
-        'total_available_time' : total_available_time(normal_scheduled_requests_by_rg_id, rr_scheduled_requests_by_rg_id, 
-                                                        scheduler_runner_scheduler, scheduler_runner_current_time),
-        
-=======
         'total_scheduled_time': total_scheduled_time(combined_scheduled_requests_by_rg_id)
         'total_scheduled_count': total_scheduled_count(combined_scheduled_requests_by_rg_id)
         'percent_scheduled': percent_of_requests_scheduled(combined_scheduled_requests_by_rg_id)
->>>>>>> 7ca823e0
+        'total_available_time' : total_available_time(normal_scheduled_requests_by_rg_id, rr_scheduled_requests_by_rg_id, 
+                                                        scheduler_runner_scheduler, scheduler_runner_current_time),
     }
     send_to_opensearch(metrics)
 
