'''
Entrypoint to run the scheduler in simulation mode.

This orchestrator will setup the simulation from environment variables specified, 
run the scheduling loop one or more times, and record metrics about a single run or
the full simulation within an OpenSearch index. The orchestrator will also handle
advancing time and input when simulating over a period of time.
'''

import logging
import sys
import os
from urllib.parse import urljoin

import requests
from datetime import datetime, timedelta

from lcogt_logging import LCOGTFormatter
from dateutil.parser import parse

from adaptive_scheduler.eventbus import get_eventbus
from adaptive_scheduler.kernel.fullscheduler_ortoolkit import FullScheduler_ortoolkit
from adaptive_scheduler.monitoring.network_status import Network
from adaptive_scheduler.interfaces import NetworkInterface
from adaptive_scheduler.observations import ObservationScheduleInterface
from adaptive_scheduler.observation_portal_connections import ObservationPortalInterface
from adaptive_scheduler.configdb_connections import ConfigDBInterface
from adaptive_scheduler.scheduler import LCOGTNetworkScheduler, SchedulerRunner
from adaptive_scheduler.scheduler_input import (
  SchedulingInputFactory, SchedulingInputProvider, SchedulerParameters
)
from adaptive_scheduler.simulation.metrics import MetricCalculator


log = logging.getLogger('adaptive_scheduler')

# Some Environment Variable settings for the simulation
RUN_ID = os.getenv("SIMULATION_RUN_ID", "1")
START_TIME = parse(os.getenv("SIMULATION_START_TIME", "2022-06-23"))
END_TIME = parse(os.getenv("SIMULATION_END_TIME", "2022-07-07"))
TIME_STEP = float(os.getenv("SIMULATION_TIME_STEP_MINUTES", "60"))


def setup_logging():
    log = logging.getLogger('adaptive_scheduler')
    log.setLevel(logging.INFO)
    log.propagate = False

    sh = logging.StreamHandler()
    sh.setLevel(logging.DEBUG)

    formatter = LCOGTFormatter()

    sh.setFormatter(formatter)
    log.addHandler(sh)


def setup_input(current_time):
    # This will eventually call endpoint in configdb and the observation portal to setup the input state of those
    # source based on the current timestamp of the scheduling run. For configdb, this involves playing the records
    # backwards until the time is reached. For the observation portal, it involves pulling over all requests
    # created and PENDING at a certain point in time for the semester, which should be doable by looking at the created
    # and modified timestamps and state. 
    log.info(f"Placeholder for setting up input for time {current_time.isoformat}")
    pass


def increment_input(current_time, time_step):
    # This will eventually call endpoints in configdb and the observation portal to increment the state of them forward 
    # by the time step specified. Incrementing time forward is slightly different then the initial setup of a starting time.
    # This will be called as you step forward in time to make sure these data sources contain the right input data.
    # For configdb, this involves moving the records back forwards a bit. For the observation portal, it involves pulling 
    # down newer requests as well as cleaning up the state of old ones between time steps (completing/expiring as appropriate).
    # This also means that we should complete and fail the right percentages of observations that should have ended within the last
    # time_step, and set ones that are in progress to ATTEMPTED state.
    log.info(f"Placeholder for incrementing input by {time_step} to time {current_time.isoformat}")
    pass


def send_to_opensearch(os_url, os_index, metrics):
    # Send the json metrics to the opensearch index
    if os_url and os_index:
        doc_name = f"{metrics['simulation_id']}_{metrics['record_time']}"
        try:
            requests.post(
                urljoin(os_url, f'{os_index}/_doc/{doc_name}'), json=metrics
            ).raise_for_status()
        except Exception as ex:
            log.warning(f"Failed to save metrics to Opensearch at {os_url} in index {os_index}: {repr(ex)}")

        log.info(f"Successfully saved metrics for {metrics['simulation_id']}")
    else:
        log.warning("Not configured to save metrics in opensearch. Please set OPENSEARCH_URL and SIMULATION_OPENSEARCH_INDEX.")
    log.info(metrics)  # send to output for now


def record_metrics(normal_scheduler_result, rr_scheduler_result, scheduler, scheduler_runner):
    log.info("Recording metrics for scheduler simulation run")

    metrics = MetricCalculator(normal_scheduler_result, rr_scheduler_result, scheduler, scheduler_runner)
    observation_portal_interface = scheduler_runner.network_interface.observation_portal_interface
    sched_params = scheduler_runner.sched_params

    metrics = {
        'simulation_id': RUN_ID,
        'simulation_start_time': sched_params.simulate_now,
        'horizon_days': sched_params.horizon_days,
        'slicesize_seconds': sched_params.slicesize_seconds,
        'kernel': sched_params.kernel,
        'mip_gap': sched_params.mip_gap,
        'record_time': datetime.utcnow().isoformat(),

        'total_scheduled_count': metrics.count_scheduled()[0],
        'percent_reservations_scheduled': metrics.percent_reservations_scheduled(),
        'total_scheduled_seconds': metrics.total_scheduled_seconds(),
        'total_available_seconds': metrics.total_available_seconds(),
        'percent_time_utilization': metrics.percent_time_utilization(),
<<<<<<< HEAD
        'avg_ideal_airmass': metrics.avg_ideal_airmass(metrics.combined_schedule),
        'avg_midpoint_airmass': metrics.avg_midpoint_airmass(metrics.combined_schedule, semester_start),
        'tac_priority_histogram': metrics.tac_priority_histogram()
=======
        'avg_ideal_airmass': metrics.avg_ideal_airmass(),
        'avg_midpoint_airmass': metrics.avg_midpoint_airmass(),
>>>>>>> 781950a2
    }
    send_to_opensearch(sched_params.opensearch_url, sched_params.simulation_opensearch_index, metrics)


def main(argv=None):
    # Get all scheduler params from environment variables
    sched_params = SchedulerParameters()

    # Set up and configure an application scope logger
    setup_logging()

    log.info(f"Starting Scheduler Simulator with id {RUN_ID} and time range {START_TIME.isoformat()} to {END_TIME.isoformat()}")

    # All this setup is the same as the normal scheduling run - things will be setup based on the
    # scheduler environment variables set.
    event_bus = get_eventbus()
    schedule_interface = ObservationScheduleInterface(host=sched_params.observation_portal_url)
    observation_portal_interface = ObservationPortalInterface(sched_params.observation_portal_url)
    # TODO: If there is a configuration override file detected then incorporate that into the configdb_interface
    configdb_interface = ConfigDBInterface(configdb_url=sched_params.configdb_url, telescope_classes=sched_params.telescope_classes)
    network_state_interface = Network(configdb_interface, sched_params)
    network_interface = NetworkInterface(schedule_interface, observation_portal_interface, network_state_interface,
                                         configdb_interface)
    kernel_class = FullScheduler_ortoolkit
    network_model = configdb_interface.get_telescope_info()

    scheduler = LCOGTNetworkScheduler(kernel_class, sched_params, event_bus, network_model)
    input_provider = SchedulingInputProvider(sched_params, network_interface, network_model, is_rr_input=True)
    input_factory = SchedulingInputFactory(input_provider)

    # Set the scheduler to run once each time it is invoked.
    sched_params.run_once = True

    # Basic orchestrator loop here: setup input, run scheduler, record metrics, step forward time, repeat
    current_time = START_TIME
    # Setup the input from configdb and observation portal using the current time
    setup_input(current_time)
    while current_time <= END_TIME:
        log.info(f"Simulating with current time {current_time.isoformat()}")
        sched_params.simulate_now = f"{current_time.isoformat()}Z"

        # Scheduler run is invoked in the normal way, but it will just run a single time
        scheduler_runner = SchedulerRunner(sched_params, scheduler, network_interface, network_model, input_factory)
        scheduler_runner.run()
        # Output scheduled requests are available within the runner after it completes a run
        # These are used to seed a warm start solution for the next run in the normal scheduler, but can be used to generate metrics here
        sched_params.metric_effective_horizon = 5  # days

        record_metrics(
            scheduler_runner.normal_scheduler_result,
            scheduler_runner.rr_scheduler_result,
            scheduler_runner.scheduler,
            scheduler_runner,
        )

        current_time += timedelta(minutes=TIME_STEP)
        increment_input(current_time, TIME_STEP)

    log.info(f"Finished running simulation {RUN_ID}, exiting")


if __name__ == '__main__':
    main(sys.argv[1:])<|MERGE_RESOLUTION|>--- conflicted
+++ resolved
@@ -115,14 +115,9 @@
         'total_scheduled_seconds': metrics.total_scheduled_seconds(),
         'total_available_seconds': metrics.total_available_seconds(),
         'percent_time_utilization': metrics.percent_time_utilization(),
-<<<<<<< HEAD
-        'avg_ideal_airmass': metrics.avg_ideal_airmass(metrics.combined_schedule),
-        'avg_midpoint_airmass': metrics.avg_midpoint_airmass(metrics.combined_schedule, semester_start),
-        'tac_priority_histogram': metrics.tac_priority_histogram()
-=======
+        'tac_priority_histogram': metrics.tac_priority_histogram(),
         'avg_ideal_airmass': metrics.avg_ideal_airmass(),
         'avg_midpoint_airmass': metrics.avg_midpoint_airmass(),
->>>>>>> 781950a2
     }
     send_to_opensearch(sched_params.opensearch_url, sched_params.simulation_opensearch_index, metrics)
 
