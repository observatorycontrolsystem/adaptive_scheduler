#!/usr/bin/env python
'''
requests.py - A set of python classes to store Request data

description

Author: Eric Saunders
July 2012
'''

# Required for true (non-integer) division
from __future__ import division

from time_intervals.intervals import Intervals
from rise_set.sky_coordinates import RightAscension, Declination
from rise_set.astrometry import (make_ra_dec_target,
                                 make_minor_planet_target,
                                 make_major_planet_target,
                                 make_comet_target,
                                 make_satellite_target,
                                 calculate_airmass_at_times)
from rise_set.angle import Angle
from rise_set.exceptions import InvalidAngleError, AngleConfigError, RatesConfigError
from rise_set.rates import ProperMotion
from adaptive_scheduler.utils import (iso_string_to_datetime, convert_proper_motion, datetime_to_normalised_epoch,
<<<<<<< HEAD
                                      EqualityMixin, safe_unidecode, normalise_datetime_intervals)
=======
                                      EqualityMixin, safe_unidecode, normalise_datetime_intervals, OptimizationType)
>>>>>>> a8d28102
from adaptive_scheduler.printing import plural_str as pl
from adaptive_scheduler.kernel.reservation import CompoundReservation
from adaptive_scheduler.feedback import UserFeedbackLogger
from adaptive_scheduler.eventbus import get_eventbus
from adaptive_scheduler.moving_object_utils import required_fields_from_scheme
from adaptive_scheduler.observation_portal_connections import ObservationPortalConnectionError

from datetime import datetime, timedelta
from collections import defaultdict
import numpy as np
import ast
import os
import json
import logging
import random
from redis import Redis

log = logging.getLogger(__name__)

event_bus = get_eventbus()

redis_instance = Redis.from_url(url=os.getenv('REDIS_URL', 'redis://redis'), socket_connect_timeout=15,
              socket_timeout=30)


AIRMASS_WEIGHTING_COEFFICIENT = os.getenv("SIMULATION_AIRMASS_COEFFICIENT", 0.1)


def n_requests(request_groups):
    n_rgs = len(request_groups)
    n_rs = n_base_requests(request_groups)

    return n_rgs, n_rs


def n_base_requests(request_groups):
    return sum([rg.n_requests() for rg in request_groups])


def filter_out_compounds(request_groups):
    '''Given a list of RequestGroups, return a list containing only RequestGroups of
       type 'single'.'''
    single_rgs = []
    for rg in request_groups:
        if rg.operator != 'single':
            msg = "RG %d is of type %s - removing from consideration" % (rg.id, rg.operator)
            log.warn(msg)
        else:
            single_rgs.append(rg)

    return single_rgs


def filter_compounds_by_type(rgs):
    '''Given a list of RequestGroups, Return a dictionary that sorts them by type.'''
    rgs_by_type = {
        'single': [],
        'many': [],
        'and': [],
        'oneof': [],
    }

    for rg in rgs:
        rgs_by_type[rg.operator].append(rg)

    return rgs_by_type


def generate_request_description(request_group_json, request_json):
    prop_id = None
    user_id = None
    telescope_class = None
    inst_type = None
    if 'proposal' in request_group_json:
        prop_id = request_group_json.get('proposal')
        user_id = request_group_json.get('submitter')
    if 'location' in request_json:
        telescope_class = request_json.get('location').get('telescope_class')
    if 'configurations' in request_json and len(request_json['configurations']) > 0:
        filters = set()
        inst_types = set()
        target_names = set()
        for configuration in request_json['configurations']:
            if 'instrument_type' in configuration and configuration['instrument_type']:
                inst_types.add(configuration['instrument_type'])
            if 'target' in configuration:
                if isinstance(configuration['target'], Target) and hasattr(configuration['target'], 'name'):
                    target_names.add(configuration['target'].name)
                elif configuration['target'].get('name'):
                    target_names.add(configuration['target']['name'])
            for inst_config in configuration['instrument_configs']:
                if 'optical_elements' in inst_config and inst_config['optical_elements']:
                    for element_type, element_value in inst_config['optical_elements'].items():
                        filters.add("{}: {}".format(element_type, element_value))

        inst_type = '(' + ', '.join(inst_types) + ')' if len(inst_types) > 0 else ''
        filter_string = '(' + ', '.join(filters) + ')' if len(filters) > 0 else ''
        target_string = '(' + ', '.join(target_names) + ')' if len(target_names) > 0 else ''
    return 'proposal={}, submitter={}, RG_id={}, R_id={}, telescope_class={}, target_names={}, inst_names={}, filters={}'.format(
        prop_id,
        user_id,
        request_group_json.get('id'),
        request_json.get('id'),
        telescope_class,
        target_string,
        inst_type,
        filter_string)


def differentiate_by_type(operator, rgs):
    '''Given an operator type and a list of RequestGroups, split the list into two
       lists, the chosen type, and the remainder.
       Valid operator types are 'single', 'and', 'oneof', 'many'.'''
    chosen_type = []
    other_types = []
    for rg in rgs:
        if rg.operator == operator:
            chosen_type.append(rg)
        else:
            other_types.append(rg)

    return chosen_type, other_types


def file_to_dicts(filename):
    fh = open(filename, 'r')
    data = fh.read()

    return ast.literal_eval(data)


class DataContainer(EqualityMixin):
    def __init__(self, *initial_data, **kwargs):
        for dictionary in initial_data:
            for key in dictionary:
                setattr(self, key, dictionary[key])
        for key in kwargs:
            setattr(self, key, kwargs[key])


class Target(DataContainer):

    def __init__(self, required_fields, *initial_data, **kwargs):
        super().__init__(*initial_data, **kwargs)
        self.required_fields = required_fields

    def list_missing_fields(self):
        missing_fields = []
        for field in self.required_fields:
            try:
                getattr(self, field)
            except Exception:
                missing_fields.append(field)

        return missing_fields

    def __repr__(self):
        fields_as_str = []
        for field in self.required_fields:
            field_value = getattr(self, field)
            try:
                s_field_value = str(field_value)
            except UnicodeEncodeError:
                s_field_value = str(field_value.encode(errors='ignore'))
            fields_as_str.append(field + '=' + s_field_value)
        fields_as_str = '({})'.format(', '.join(fields_as_str))
        return "{} {}".format(self.__class__.__name__, fields_as_str)


class NullTarget(Target):
    def __init__(self, *initial_data, **kwargs):
        super().__init__((), *initial_data, **kwargs)


class ICRSTarget(Target):
    ''' SiderealTarget for targets with Sidereal parameters (ra/dec)
    '''

    def __init__(self, *initial_data, **kwargs):
        super().__init__(('name', 'ra', 'dec'), *initial_data, **kwargs)

    # Use accessors to ensure we always have valid coordinates
    def get_ra(self):
        return self._ra

    def set_ra(self, ra):
        # TODO: Check units are accurate
        self._ra = RightAscension(degrees=float(ra))

    def set_dec(self, dec):
        # TODO: Check units are accurate
        self._dec = Declination(float(dec))

    def get_dec(self):
        return self._dec

    def in_rise_set_format(self):
        if hasattr(self, 'proper_motion_ra') and hasattr(self, 'proper_motion_dec'):
            # if we have proper_motion, then convert the units of proper motion to arcsec/year
            prop_mot_ra, prop_mot_dec = convert_proper_motion(self.proper_motion_ra,
                                                              self.proper_motion_dec,
                                                              self.dec.in_degrees())
            # then set the target_dict with the target with proper motion
            target_dict = make_ra_dec_target(self.ra, self.dec,
                                             ra_proper_motion=ProperMotion(
                                                 Angle(degrees=(prop_mot_ra / 3600.0), units='arc'), time='year'),
                                             dec_proper_motion=ProperMotion(
                                                 Angle(degrees=(prop_mot_dec / 3600.0), units='arc'), time='year'))
        else:
            target_dict = make_ra_dec_target(self.ra, self.dec)

        return target_dict

    ra = property(get_ra, set_ra)
    dec = property(get_dec, set_dec)


class OrbitalElementsTarget(Target):
    ''' NonSiderealTarget for targets with moving object parameters, like comets or minor planets
    '''

    def __init__(self, *initial_data, **kwargs):
        scheme = initial_data[0]['scheme']

        required_fields = required_fields_from_scheme(scheme)
        super().__init__(required_fields, *initial_data, **kwargs)

    def in_rise_set_format(self):
        if self.scheme.lower() == 'mpc_comet':
            target_dict = make_comet_target(self.scheme, self.epochofel, self.epochofperih,
                                            self.orbinc, self.longascnode, self.argofperih,
                                            self.perihdist, self.eccentricity)

        elif self.scheme.lower() == 'mpc_minor_planet':
            target_dict = make_minor_planet_target(self.scheme, self.epochofel, self.orbinc,
                                                   self.longascnode, self.argofperih,
                                                   self.meandist, self.eccentricity, self.meananom)

        elif self.scheme.lower() == 'jpl_major_planet':
            target_dict = make_major_planet_target(self.scheme, self.epochofel, self.orbinc,
                                                   self.longascnode, self.argofperih,
                                                   self.meandist, self.eccentricity, self.meananom,
                                                   self.dailymot)
        else:
            raise RequestError('Invalid target scheme %s', self.scheme.lower())

        return target_dict


class SatelliteTarget(Target):
    ''' SatelliteTarget for targets with satellite parameters and fixed windows. Rise-set just returns the
        dark intervals for these, so their parameters must be precomputed for their windows.
    '''

    def __init__(self, *initial_data, **kwargs):
        required_fields = ('altitude', 'azimuth', 'diff_pitch_rate', 'diff_roll_rate', 'diff_epoch_rate',
                           'diff_roll_acceleration', 'diff_pitch_acceleration')
        super().__init__(required_fields, *initial_data, **kwargs)

    def in_rise_set_format(self):
        target_dict = make_satellite_target(self.altitude, self.azimuth, self.diff_pitch_rate, self.diff_roll_rate,
                                            self.diff_pitch_acceleration, self.diff_roll_acceleration,
                                            self.diff_epoch_rate)

        return target_dict


class Configuration(DataContainer):
    def __init__(self, *initial_data, **kwargs):
        super().__init__(*initial_data, **kwargs)

    def get_instrument_requirements(self):
        ''' Return a dictionary of instrument requirements for this configuration '''
        science_optical_elements = defaultdict(set)
        for instrument_config in self.instrument_configs:
            for element_type, element_value in instrument_config['optical_elements'].items():
                plural_element_type = element_type + 's'
                science_optical_elements[plural_element_type].add(element_value)
        guiding_optical_elements = defaultdict(set)
        for element_type, element_value in self.guiding_config['optical_elements'].items():
            plural_element_type = element_type + 's'
            guiding_optical_elements[plural_element_type].add(element_value)

        instrument_requirements = {
            'self_guide': self.extra_params.get('self_guide', False),
            'science_optical_elements': science_optical_elements,
            'guiding_optical_elements': guiding_optical_elements
        }
        return instrument_requirements


class Window(EqualityMixin):
    '''Accepts start and end times as datetimes or ISO strings.'''

    def __init__(self, window_dict, resource):
        try:
            self.start = iso_string_to_datetime(window_dict['start'])
            self.end = iso_string_to_datetime(window_dict['end'])
        except TypeError:
            self.start = window_dict['start']
            self.end = window_dict['end']

        self.resource = resource

    def get_resource_name(self):
        return self.resource

    def __repr__(self):
        return "Window (%s, %s)" % (self.start, self.end)


class Windows(EqualityMixin):
    def __init__(self):
        self.windows_for_resource = {}

    def append(self, window):
        if window.get_resource_name() in self.windows_for_resource:
            self.windows_for_resource[window.get_resource_name()].append(window)
        else:
            self.windows_for_resource[window.get_resource_name()] = [window]

        return

    def at(self, resource_name):
        return self.windows_for_resource[resource_name]

    def has_windows(self):
        return self.size() > 0

    def to_window_intervals(self):
        '''Convert windows for resources into intervals for resources. This shouldn't be called until the windows have been pared down
        to only those available for scheduling within.
        '''
        return {resource: Windows.request_window_to_kernel_intervals(windows) for resource, windows in self.windows_for_resource.items()}

    @staticmethod
    def request_window_to_kernel_intervals(windows):
        '''Convert rise_set intervals (a list of (start, end) datetime tuples) to
        kernel Intervals (an object that stores Timepoints).'''
        intervals = []
        for window in windows:
            intervals.append((window.start, window.end))

        return Intervals(intervals)

    def to_kernel_intervals(self, semester_start):
<<<<<<< HEAD
        '''Convert windows for resources into kernel intervals for resources. This shouldn't be called until the windows have been paired down
=======
        '''Convert windows for resources into kernel intervals for resources. This shouldn't be called until the windows have been pared down
>>>>>>> a8d28102
        to only those available for scheduling within.
        '''
        window_intervals = self.to_window_intervals()
        window_dict = {}

        # Build the normalised Windows data structure for the kernel
        for resource_name, dark_up_intervals in window_intervals.items():
            # Convert timepoints into normalised epoch time
            epoch_intervals = normalise_datetime_intervals(dark_up_intervals, semester_start)

            # Construct Reservations
            # Priority comes from the parent CompoundRequest
            # Each Reservation represents the set of available windows of opportunity
            # The resource is governed by the timepoint.resource attribute
            window_dict[resource_name] = epoch_intervals

        return window_dict

    def size(self):
        all_windows_size = 0
        for windows in self.windows_for_resource.values():
            all_windows_size += len(windows)

        return all_windows_size

    def __iter__(self):
        for resource_name, windows in self.windows_for_resource.items():
            yield resource_name, windows


class Proposal(DataContainer):
    def list_missing_fields(self):
        req_fields = ('id', 'tag', 'pi', 'tac_priority')
        missing_fields = []

        for field in req_fields:
            try:
                getattr(self, field)
            except:
                missing_fields.append(field)

        return missing_fields


class Request(EqualityMixin):
    '''
        Represents a single valid configuration where an observation could take
        place. These are combined within a CompoundRequest to allow AND and OR
        semantics ("do this and this and this", "do this or this").

        configurations - a list of Configuration objects (detailed observing information)
        windows   - a list of start/end datetimes, representing when this observation
                    is eligible to be performed. For user observations with no
                    time constraints, this should be the planning window of the
                    scheduler (e.g. the semester bounds).
        request_id - The unique id of the Request
        state          - the initial state of the Request
    '''

    def __init__(self, configurations, windows, request_id, state='PENDING', telescope_class='',
<<<<<<< HEAD
                 duration=0, configuration_repeats=1, optimization_type='TIME', scheduled_reservation=None):
=======
                 duration=0, configuration_repeats=1, optimization_type=OptimizationType.TIME, scheduled_reservation=None):
>>>>>>> a8d28102
        self.configurations = configurations
        self.windows = windows
        self.id = request_id
        self.state = state
        self.telescope_class = telescope_class
        self.req_duration = duration
        self.configuration_repeats = configuration_repeats
<<<<<<< HEAD
        self.optimization_type = 'AIRMASS'
=======
        self.optimization_type = optimization_type
>>>>>>> a8d28102
        self.scheduled_reservation = scheduled_reservation

    def get_duration(self):
        return self.req_duration

    def has_windows(self):
        return self.windows.has_windows()

    def n_windows(self):
        return self.windows.size()

    def cache_airmasses_within_kernel_windows(self, kernel_intervals_for_resources, network_model, semester_start, interval_size=30*60):
        '''Get airmass values for a specific resource at interval spacing within the windows at that resource.
        Intervals will be cached, and should only be generated if they are required for an airmass optimization type.
        Also caches the "best" and "worst" airmass points, to use for normalization within the kernel.

<<<<<<< HEAD
        This should only be called after the windows of this request have already been paired down within kernel_mappings.
=======
        This should only be called after the windows of this request have already been pared down within kernel_mappings.
>>>>>>> a8d28102
        '''
        for resource in kernel_intervals_for_resources.keys():
            cache_key = f'{self.id}_{resource}_airmass_at_times'
            if not redis_instance.exists(cache_key):
                # Need to calculate the airmass values here
                resource_info = network_model[resource]
                datetimes = []
                times = []
                obs_latitude = Angle(degrees=resource_info['latitude'])
                obs_longitude = Angle(degrees=resource_info['longitude'])
                obs_height = resource_info['elevation']
                visibility_intervals = Windows.request_window_to_kernel_intervals(self.windows.at(resource_info["name"]))
                for (start, end) in visibility_intervals.toTupleList():
                    current_datetime = start
                    current_time = datetime_to_normalised_epoch(start, semester_start)
                    # Add the start point, and then a timepoint at interval_size spacing until you reach the end
                    while current_datetime < end:
                        datetimes.append(current_datetime)
                        current_datetime += timedelta(seconds=interval_size)
                        times.append(current_time)
                        current_time += interval_size
                    # Add the end point on so we have a complete set of airmasses spanning the interval
                    datetimes.append(end)
                    times.append(datetime_to_normalised_epoch(end, semester_start))
                if not datetimes:
                    continue
                # Now that we have a full set of datetimes and unix/kernel times, calculate the airmass values within those times
                # Calculate the airmasses for each target in the configuration and attempt to merge them all... This could be improved upon
                rs_targets = [configuration.target.in_rise_set_format() for configuration in self.configurations]
                airmass_by_targets = {}
                for rs_target in rs_targets:
                    rs_target_key = f"{rs_target.items()}"
                    if rs_target_key not in airmass_by_targets:
                        airmass_by_targets[rs_target_key] = calculate_airmass_at_times(datetimes, rs_target, obs_latitude, obs_longitude, obs_height)

                if len(airmass_by_targets) == 1:
                    airmasses = list(airmass_by_targets.values())[0]
                else:
                    numpy_airmasses = np.array(list(airmass_by_targets.values()))
                    airmasses = np.mean(numpy_airmasses, axis=0).tolist()
                # Now normalize the airmass values between the minimum and maximum airmass so that the weighting
                # is similar for all requests
                best_airmass = min(airmasses)
                worst_airmass = max(airmasses)
                # This should give us something ranging from 0 to AIRMASS_WEIGHTING_COEFFICIENT to add to the effective priority
                airmasses = [float(AIRMASS_WEIGHTING_COEFFICIENT) * (1 - (airmass - best_airmass) / (worst_airmass - best_airmass)) for airmass in airmasses]
                # Now store the airmasses and times in the redis cache
                airmass_at_times = {
                    'airmasses': airmasses,
                    'times': times
                }
                redis_instance.set(cache_key, json.dumps(airmass_at_times))

    def get_airmasses_within_kernel_windows(self, resource_name):
        '''Attempts to return a previously cached set of airmasses, or an empty dict if none are cached.
        This should be called after calling cache_airmasses_within_kernel.
        '''
        cache_key = f'{self.id}_{resource_name}_airmass_at_times'
        try:
            airmass_at_times = json.loads(redis_instance.get(cache_key))
            return airmass_at_times
        except Exception:
            return {}


    duration = property(get_duration)


class RequestGroup(EqualityMixin):
    '''RequestGroups are just top-level groups of requests. They contain a set of requests, an operator, proposal info,
       ipp info, an id, and group name. This is translated into a CompoundReservation when scheduling'''

    _many_type = {'many': 'As many as possible of the provided blocks are to be scheduled'}
    valid_types = dict(CompoundReservation.valid_types)
    valid_types.update(_many_type)

    def __init__(self, operator, requests, proposal, rg_id, is_staff, observation_type, ipp_value, name, expires,
                 submitter):
        self.proposal = proposal
        self.id = rg_id
        self.is_staff = is_staff
        self.name = name
        self.ipp_value = ipp_value
        self.observation_type = observation_type
        self.operator = self._validate_type(operator)
        self.requests = requests
        self.expires = expires
        self.submitter = submitter

    @staticmethod
    def _validate_type(provided_operator):
        '''Check the operator type being asked for matches a valid type
           of CompoundObservation.'''

        if provided_operator not in RequestGroup.valid_types:

            error_msg = ("You've asked for a type of request that doesn't exist. "
                         "Valid operator types are:\n")

            for res_type, help_txt in RequestGroup.valid_types.items():
                error_msg += "    %9s - %s\n" % (res_type, help_txt)

            raise RequestError(error_msg)

        return provided_operator

    def filter_requests(self, filter_test):
        for r in self.requests:
            for resource_name, windows in r.windows.windows_for_resource.items():
                r.windows.windows_for_resource[resource_name] = [w for w in windows if filter_test(w, self, r)]

    def n_requests(self):
        return len(self.requests)

    def n_windows(self):
        n_windows = 0
        for request in self.requests:
            n_windows += request.windows.size()

        return n_windows

    def clear_scheduled_reservations(self):
        for request in self.requests:
            request.scheduled_reservation = None

    def set_scheduled_reservations(self, scheduled_reservations_by_request):
        for request in self.requests:
            if request.id in scheduled_reservations_by_request:
                request.scheduled_reservation = scheduled_reservations_by_request[request.id]

    def drop_empty_children(self):
        to_keep = []
        dropped = []
        for r in self.requests:
            if r.has_windows():
                to_keep.append(r)
            else:
                dropped.append(r)

        self.requests = to_keep

        return dropped

    def drop_non_pending(self):
        to_keep = []
        dropped = []
        for r in self.requests:
            if r.state == 'PENDING':
                to_keep.append(r)
            else:
                dropped.append(r)

        self.requests = to_keep

        return dropped

    def is_rapid_response(self):
        '''Return True if request is a Rapid Response.
        '''
        return self.observation_type == 'RAPID_RESPONSE'

    def is_schedulable(self, running_request_ids):
        return self._is_schedulable_easy(running_request_ids)

    def _is_schedulable_easy(self, running_request_ids):
        if self.operator == 'and':
            is_ok_to_return = True
            for r in self.requests:
                if not r.has_windows() and not r.id in running_request_ids:
                    return False

        elif self.operator in ('oneof', 'single', 'many'):
            is_ok_to_return = False
            for r in self.requests:
                if r.has_windows() or r.id in running_request_ids:
                    return True

        return is_ok_to_return

    @staticmethod
    def emit_request_group_feedback(rg_id, msg, tag, timestamp=None):
        if not timestamp:
            timestamp = datetime.utcnow()

        originator = 'scheduler'

        event = UserFeedbackLogger.create_event(timestamp, originator, msg,
                                                tag, rg_id)

        event_bus.fire_event(event)

        return

    def emit_rg_feedback(self, msg, tag, timestamp=None):
        RequestGroup.emit_request_group_feedback(self.id, msg, tag, timestamp)

    def get_priority(self):
        '''This returns the effective priority, seeded by the first request id'''
        return self.get_effective_priority(0)

    def get_effective_priority(self, request_index):
        if request_index < 0 or request_index >= len(self.requests):
            request_index = 0

        # seeded with the request id so it is repeatable with tests
        random.seed(self.requests[request_index].id)
        perturbation_size = 0.01
        ran = (1.0 - perturbation_size / 2.0) + perturbation_size * random.random()

        req = self.requests[request_index]

        if self.observation_type.upper() == 'NORMAL':
            effective_priority = self.get_ipp_modified_priority() * req.get_duration() / 60.0
        elif self.observation_type.upper() == 'TIME_CRITICAL':
            # Time critical priority is base * 100 * fixed 1 hour duration
            effective_priority = self.get_base_priority() * 100.0 * 60.0
        elif self.observation_type.upper() == 'RAPID_RESPONSE':
            # Rapid response is only the tac priority
            effective_priority = self.get_base_priority()
        else:
            effective_priority = 0
            log.warning("Unknown observation type encountered: {}. Setting effective priority to 0".format(
                self.observation_type))

        effective_priority = min(effective_priority, 320000.0) * ran

        return effective_priority

    def get_base_priority(self):
        return self.proposal.tac_priority

    def get_ipp_modified_priority(self):
        return self.get_base_priority() * self.ipp_value

    # Define properties
    priority = property(get_priority)


class ModelBuilder(object):

    def __init__(self, observation_portal_interface, configdb_interface, proposals_by_id=None, semester_details=None):
        self.observation_portal_interface = observation_portal_interface
        self.configdb_interface = configdb_interface
        self.proposals_by_id = proposals_by_id if proposals_by_id else {}
        self.semester_details = semester_details
        if not self.proposals_by_id:
            self._get_all_proposals()

    def _get_all_proposals(self):
        try:
            proposals = self.observation_portal_interface.get_proposals()
            for prop in proposals:
                proposal = Proposal(prop)
                self.proposals_by_id[proposal.id] = proposal
        except ObservationPortalConnectionError as e:
            log.warning("failed to retrieve bulk proposals: {}".format(repr(e)))

    def get_proposal_details(self, proposal_id):
        if proposal_id not in self.proposals_by_id:
            try:
                proposal = Proposal(self.observation_portal_interface.get_proposal_by_id(proposal_id))
                self.proposals_by_id[proposal_id] = proposal
            except ObservationPortalConnectionError as e:
                raise RequestError("failed to retrieve proposal {}: {}".format(proposal_id, repr(e)))

        return self.proposals_by_id[proposal_id]

    def get_semester_details(self, date):
        if not self.semester_details:
            try:
                self.semester_details = self.observation_portal_interface.get_semester_details(date)
            except ObservationPortalConnectionError as e:
                raise RequestError("failed to retrieve semester for date {}: {}".format(date.isoformat(), repr(e)))

        return self.semester_details

    def build_request_group(self, rg_dict, scheduled_requests=None, ignore_ipp=False):
        if scheduled_requests is None:
            scheduled_requests = {}
        rg_id = int(rg_dict['id'])
        operator = rg_dict['operator'].lower()
        ipp_value = rg_dict.get('ipp_value', 1.0)
        submitter = rg_dict.get('submitter', '')
        if ignore_ipp:
            # if we want to ignore ipp in the scheduler, then set it to 1.0 here and it will not modify the priority
            ipp_value = 1.0

        requests, invalid_requests = self.build_requests(
            rg_dict, scheduled_requests, is_staff=rg_dict.get('is_staff', False))
        if invalid_requests:
            msg = "Found %s." % pl(len(invalid_requests), 'invalid Request')
            log.warn(msg)
            for _, error_msg in invalid_requests:
                tag = "InvalidRequest"
                RequestGroup.emit_request_group_feedback(rg_id, error_msg, tag)
            if operator.lower() == 'and':
                msg = "Invalid request found within 'AND' RG %s making RG invalid" % rg_id
                tag = "InvalidRequestGroup"
                RequestGroup.emit_request_group_feedback(rg_id, msg, tag)
                raise RequestError(msg)

        if not requests:
            msg = "No valid Requests for RG %s" % rg_id
            tag = "InvalidRequestGroup"
            RequestGroup.emit_request_group_feedback(rg_id, msg, tag)
            raise RequestError(msg)

        proposal = self.get_proposal_details(rg_dict['proposal'])

        # Validate we are an allowed type of UR
        valid_observation_types = ['NORMAL', 'RAPID_RESPONSE', 'TIME_CRITICAL']
        observation_type = rg_dict['observation_type']
        if observation_type not in valid_observation_types:
            msg = "RequestGroup observation_type must be one of %s" % valid_observation_types
            raise RequestError(msg)

        # Calculate the maximum window time as the expire time
        max_window_time = datetime(1000, 1, 1)
        for req in requests:
            for windows in req.windows.windows_for_resource.values():
                for window in windows:
                    max_window_time = max(max_window_time, window.end)

        # Truncate the expire time by the current semester's end
        semester_details = self.get_semester_details(datetime.utcnow())
        if semester_details:
            max_window_time = min(max_window_time, semester_details['end'])

        request_group = RequestGroup(
            operator=operator,
            requests=requests,
            proposal=proposal,
            rg_id=rg_id,
            is_staff=rg_dict.get('is_staff', False),
            observation_type=observation_type,
            ipp_value=ipp_value,
            name=rg_dict['name'],
            expires=max_window_time,
            submitter=safe_unidecode(submitter, 50),
        )

        # Return only the invalid request and not the error message
        invalid_requests = [ir[0] for ir in invalid_requests]
        return request_group, invalid_requests

    def build_requests(self, ur_dict, scheduled_requests=None, is_staff=False):
        '''Returns tuple where first element is the list of validated request
        models and the second is a list of invalid request dicts paired with
        validation errors
            ([validated_request_model1,
              valicated_request_model2,
              ...
             ],
             [
                (invalid_request_dict1, 'validation error'),
                (invalid_request_dict2, 'validation error'),
                ...
             ]
            )
        '''
        if scheduled_requests is None:
            scheduled_requests = {}
        requests = []
        invalid_requests = []
        for req_dict in ur_dict['requests']:
            try:
                req = self.build_request(req_dict, scheduled_reservation=scheduled_requests.get(
                    req_dict['id']), is_staff=is_staff)
                requests.append(req)
            except RequestError as e:
                log.warn(e)
                log.warn('Invalid Request: {}'.format(generate_request_description(ur_dict, req_dict)))
                invalid_requests.append((req_dict, str(e)))

        return requests, invalid_requests

    def build_request(self, req_dict, scheduled_reservation=None, is_staff=False):
        # Create the Configurations
        configurations = []
        instrument_types_to_requirements = {}
        for configuration in req_dict['configurations']:
            config = self.build_configuration(configuration)
            configurations.append(config)
            instrument_types_to_requirements[config.instrument_type] = config.get_instrument_requirements()

        telescopes = self.configdb_interface.get_telescopes_for_instruments(
            instrument_types_to_requirements, req_dict['location'], is_staff=is_staff
        )

        if not telescopes:
            # Complain
            site_str = req_dict['location']['site'] if 'site' in req_dict['location'] else ''
            obs_str = req_dict['location']['observatory'] if 'observatory' in req_dict['location'] else ''
            tel_str = req_dict['location']['telescope'] if 'telescope' in req_dict['location'] else ''
            telescope_class = req_dict['location']['telescope_class'] if 'telescope_class' in req_dict[
                'location'] else ''
            req_location = '.'.join(
                (
                    telescope_class,
                    site_str,
                    obs_str,
                    tel_str
                )
            )
            msg = "Request {} wants cameras [{}], which are not available on the subnetwork '{}'".format(
                req_dict['id'],
                ', '.join(list(instrument_types_to_requirements.keys())),
                req_location
            )
            raise RequestError(msg)

        # Create a window for each telescope in the subnetwork
        windows = Windows()
        for telescope in telescopes:
            for window_dict in req_dict['windows']:
                window = Window(window_dict=window_dict, resource=telescope)
                windows.append(window)

        # Finally, package everything up into the Request
        req = Request(
            configurations=configurations,
            windows=windows,
            request_id=int(req_dict['id']),
            state=req_dict['state'],
            telescope_class=req_dict['location'].get('telescope_class', ''),
            duration=req_dict['duration'],
            configuration_repeats=req_dict.get('configuration_repeats', 1),
<<<<<<< HEAD
            optimization_type=req_dict.get('optimization_type', 'TIME'),
=======
            optimization_type=req_dict.get('optimization_type', OptimizationType.TIME),
>>>>>>> a8d28102
            scheduled_reservation=scheduled_reservation
        )

        return req

    def build_configuration(self, configuration):
        # build the target first
        if isinstance(configuration['target'], Target):
            target = configuration['target']
        else:
            target_type = configuration['target']['type']
            try:
                if target_type == 'ICRS':
                    target = ICRSTarget(configuration['target'])
                elif target_type == 'ORBITAL_ELEMENTS':
                    target = OrbitalElementsTarget(configuration['target'])
                elif target_type == 'SATELLITE':
                    target = SatelliteTarget(configuration['target'])
                else:
                    raise RequestError("Unsupported target type '%s'" % target_type)
            except (InvalidAngleError, RatesConfigError, AngleConfigError) as er:
                msg = "Rise-Set error: {}. Removing from consideration.".format(repr(er))
                raise RequestError(msg)

        configuration['target'] = target
        configuration = Configuration(
            **configuration
        )
        return configuration


class RequestError(Exception):
    pass<|MERGE_RESOLUTION|>--- conflicted
+++ resolved
@@ -23,11 +23,7 @@
 from rise_set.exceptions import InvalidAngleError, AngleConfigError, RatesConfigError
 from rise_set.rates import ProperMotion
 from adaptive_scheduler.utils import (iso_string_to_datetime, convert_proper_motion, datetime_to_normalised_epoch,
-<<<<<<< HEAD
-                                      EqualityMixin, safe_unidecode, normalise_datetime_intervals)
-=======
                                       EqualityMixin, safe_unidecode, normalise_datetime_intervals, OptimizationType)
->>>>>>> a8d28102
 from adaptive_scheduler.printing import plural_str as pl
 from adaptive_scheduler.kernel.reservation import CompoundReservation
 from adaptive_scheduler.feedback import UserFeedbackLogger
@@ -374,11 +370,7 @@
         return Intervals(intervals)
 
     def to_kernel_intervals(self, semester_start):
-<<<<<<< HEAD
-        '''Convert windows for resources into kernel intervals for resources. This shouldn't be called until the windows have been paired down
-=======
         '''Convert windows for resources into kernel intervals for resources. This shouldn't be called until the windows have been pared down
->>>>>>> a8d28102
         to only those available for scheduling within.
         '''
         window_intervals = self.to_window_intervals()
@@ -439,11 +431,7 @@
     '''
 
     def __init__(self, configurations, windows, request_id, state='PENDING', telescope_class='',
-<<<<<<< HEAD
-                 duration=0, configuration_repeats=1, optimization_type='TIME', scheduled_reservation=None):
-=======
                  duration=0, configuration_repeats=1, optimization_type=OptimizationType.TIME, scheduled_reservation=None):
->>>>>>> a8d28102
         self.configurations = configurations
         self.windows = windows
         self.id = request_id
@@ -451,11 +439,7 @@
         self.telescope_class = telescope_class
         self.req_duration = duration
         self.configuration_repeats = configuration_repeats
-<<<<<<< HEAD
-        self.optimization_type = 'AIRMASS'
-=======
         self.optimization_type = optimization_type
->>>>>>> a8d28102
         self.scheduled_reservation = scheduled_reservation
 
     def get_duration(self):
@@ -472,11 +456,7 @@
         Intervals will be cached, and should only be generated if they are required for an airmass optimization type.
         Also caches the "best" and "worst" airmass points, to use for normalization within the kernel.
 
-<<<<<<< HEAD
-        This should only be called after the windows of this request have already been paired down within kernel_mappings.
-=======
         This should only be called after the windows of this request have already been pared down within kernel_mappings.
->>>>>>> a8d28102
         '''
         for resource in kernel_intervals_for_resources.keys():
             cache_key = f'{self.id}_{resource}_airmass_at_times'
@@ -904,11 +884,7 @@
             telescope_class=req_dict['location'].get('telescope_class', ''),
             duration=req_dict['duration'],
             configuration_repeats=req_dict.get('configuration_repeats', 1),
-<<<<<<< HEAD
-            optimization_type=req_dict.get('optimization_type', 'TIME'),
-=======
             optimization_type=req_dict.get('optimization_type', OptimizationType.TIME),
->>>>>>> a8d28102
             scheduled_reservation=scheduled_reservation
         )
 
