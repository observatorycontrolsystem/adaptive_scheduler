--- conflicted
+++ resolved
@@ -8,17 +8,11 @@
 '''
 
 from nose.tools import assert_equal, nottest
-<<<<<<< HEAD
 from time_intervals.intervals import Intervals
-from adaptive_scheduler.kernel.fullscheduler_v5 import *
-=======
-from adaptive_scheduler.kernel.timepoint import *
-from adaptive_scheduler.kernel.intervals import *
 try:
     from adaptive_scheduler.kernel.fullscheduler_v5 import *
 except Exception:
     pass
->>>>>>> 1d6b61e5
 import copy
 
 @nottest
@@ -36,13 +30,8 @@
         s7 = copy.copy(s1)
         s8 = copy.copy(s1)
         s9 = copy.copy(s2)
-<<<<<<< HEAD
         s10 = Intervals([{'time': 1, 'type': 'start'},
                          {'time': 10, 'type': 'end'}])
-=======
-        s10 = Intervals([Timepoint(1, 'start'),
-                         Timepoint(10, 'end')])
->>>>>>> 1d6b61e5
         s11 = copy.copy(s10)
         s12 = copy.copy(s10)
         s13 = copy.copy(s10)
@@ -176,34 +165,20 @@
         # only one should be scheduled
 
     def test_schedule_5_7_2012(self):
-<<<<<<< HEAD
         s1 = Intervals([{'time': 93710, 'type': 'start'},
                         {'time': 114484, 'type': 'end'},
                         {'time': 180058, 'type': 'start'},
                         {'time': 200648, 'type': 'end'}])
-=======
-        s1 = Intervals([Timepoint(93710, 'start'),
-                        Timepoint(114484, 'end'),
-                        Timepoint(180058, 'start'),
-                        Timepoint(200648, 'end')])
->>>>>>> 1d6b61e5
         r1 = Reservation_v3(1, 30, {'foo': s1})
         s2 = copy.copy(s1)
         r2 = Reservation_v3(1, 30, {'goo': s2})
 
         cr = CompoundReservation_v2([r1,r2], 'oneof')
         gpw = {}
-<<<<<<< HEAD
         gpw['foo'] = Intervals([{'time': 90000, 'type': 'start'},
                                 {'time': 201000, 'type': 'end'}])
         gpw['goo'] = Intervals([{'time': 90000, 'type': 'start'},
                                 {'time': 201000, 'type': 'end'}])
-=======
-        gpw['foo'] = Intervals([Timepoint(90000, 'start'),
-                                Timepoint(201000, 'end')])
-        gpw['goo'] = Intervals([Timepoint(90000, 'start'),
-                                Timepoint(201000, 'end')])
->>>>>>> 1d6b61e5
         fs = FullScheduler_v5([cr], gpw, [], 60)
         schedule = fs.schedule_all()
 
