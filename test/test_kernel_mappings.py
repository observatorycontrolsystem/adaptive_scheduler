#!/usr/bin/python
from __future__ import division

from nose.tools import assert_equal, assert_almost_equals, assert_not_equal

from adaptive_scheduler.model2 import (SiderealTarget, Request, Proposal,
                                       UserRequest, Window, Windows, MoleculeFactory, Constraints)
from adaptive_scheduler.utils import (datetime_to_epoch,
                                      normalised_epoch_to_datetime)
from adaptive_scheduler.kernel_mappings import (construct_visibilities,
                                                construct_compound_reservation,
                                                construct_many_compound_reservation,
                                                construct_global_availability,
                                                normalise_dt_intervals,
                                                filter_on_scheduling_horizon,
<<<<<<< HEAD
                                                compute_intersections)
from time_intervals.intervals import Intervals
from adaptive_scheduler.memoize import Memoize
import adaptive_scheduler.memoize
from rise_set.sky_coordinates import RightAscension, Declination
from rise_set.angle import Angle
from rise_set.visibility import Visibility
=======
                                                compute_request_availability,
                                                get_rise_set_timepoint_intervals,
                                                make_cache_key,
                                                req_windows_to_kernel_intervals)
from adaptive_scheduler.kernel.intervals import Intervals
from adaptive_scheduler.kernel.timepoint import Timepoint
>>>>>>> 1d6b61e5

from datetime import datetime


class TestKernelMappings(object):

    def setup(self):
        self.start = datetime(2011, 11, 1, 0, 0, 0)
        self.end   = datetime(2011, 11, 3, 0, 0, 0)

        self.mol_factory = MoleculeFactory()

        self.tels = {
                      '1m0a.doma.bpl' :
                                        dict(
                                                   name         = '1m0a.doma.bpl',
                                                   tel_class    = '1m0',
                                                   latitude     = 34.433157,
                                                   longitude    = -119.86308,
                                                   horizon      = 25,
                                                   ha_limit_neg = -12.0,
                                                   ha_limit_pos = 12.0,
                                                 )
                    }

        self.target = SiderealTarget(
                              #ra  = '20 41 25.91',
                              #dec = '+45 16 49.22',
                              ra  = 310.35795833333333,
                              dec = 45.280338888888885
                            )

        self.prop_mot_target = SiderealTarget(
                              #ra  = '20 41 25.91',
                              #dec = '+45 16 49.22',
                              ra  = 316.73026646,
                              dec = 38.74205644,
                              proper_motion_ra= 4106.90,
                              proper_motion_dec= 3144.68
                            )

        self.mol = self.mol_factory.build(
                                            dict(
                                                 type   = 'expose',
                                                 filter ='B',
                                                 bin_x  = 2,
                                                 bin_y  = 2,
                                                 exposure_count = 1,
                                                 exposure_time  = 30,
                                                )
                                               )


    def make_constrained_request(self, airmass=None,
                                 start=datetime(2011, 11, 1, 6, 0, 0),
                                 end=datetime(2011, 11, 2, 6, 0, 0)):
        # A one day user supplied window
        window_dict = {
                        'start' : start,
                        'end'   : end
                      }
        resource_name = '1m0a.doma.bpl'
        resource      = self.tels[resource_name]

        window     = Window(window_dict, resource['name'])
        dt_windows = Windows()
        dt_windows.append(window)

        constraints = Constraints(max_airmass=airmass)
        req  = Request(
                        target         = self.target,
                        molecules      = [self.mol],
                        windows        = dt_windows,
                        constraints    = constraints,
                        request_number = '1',
                        duration       = 10
                      )

        return req


    def make_user_request(self, requests, operator='single'):
        proposal = Proposal({'id': 'TestProposal', 'tag': 'Test Proposal', 'pi': '', 'tac_priority': 10})
        ur = UserRequest(operator=operator, requests=requests, proposal=proposal, submitter='',
                         expires=datetime(2999, 1, 1), tracking_number='1', group_id='test group id', ipp_value=1.0,
                         observation_type='NORMAL')
        
        return ur


    def make_intersection_dict(self):
        timepoints = [
            {
                'time': datetime(2011, 11, 1, 6, 0, 0),
                'type': 'start'
            },
            {
                'time': datetime(2011, 11, 1, 7, 0, 0),
                'type': 'end'
            },
        ]
        intervals = Intervals(timepoints)

        intersection_dict = {
                              '1m0a.doma.coj' : intervals
                            }

        return intersection_dict


    def make_dt_intervals_list(self):
        dt_intervals_list = [
                              self.make_intersection_dict(),
                              self.make_intersection_dict(),
                            ]

        return dt_intervals_list

    def make_rise_set_intervals(self, req, visibilities):
        rs_target = req.target.in_rise_set_format()
        max_airmass = req.constraints.max_airmass
        min_lunar_distance = req.constraints.min_lunar_distance
        intervals_for_resource = {}
        for resource, visibility in visibilities.items():
            intervals_for_resource[resource] = get_rise_set_timepoint_intervals(rs_target, visibility, max_airmass,
                                                                                min_lunar_distance)

        return intervals_for_resource

    def test_make_cache_key(self):
        max_airmass = 2.5
        min_lunar_distance = 30.0
        resource = '1m0a.doma.lsc'
        rs_target = self.make_constrained_request().target.in_rise_set_format()

        assert_equal(make_cache_key(resource, rs_target, max_airmass, min_lunar_distance),
                     '{}_{}_{}_{}'.format(resource, max_airmass, min_lunar_distance, repr(sorted(rs_target.iteritems()))))

    def test_compute_request_availability_half_downtime(self):
        request = self.make_constrained_request()
        resource = '1m0a.doma.bpl'
        visibilities = construct_visibilities(self.tels, self.start, self.end)
        downtime_intervals = {resource: [(datetime(2011, 11, 1, 5), datetime(2011, 11, 1, 8)),]}

        intervals_for_resource = self.make_rise_set_intervals(request, visibilities)
        compute_request_availability(request, intervals_for_resource, {})
        base_windows = request.windows.windows_for_resource.copy()

        compute_request_availability(request, intervals_for_resource, downtime_intervals)
        assert_equal(len(base_windows[resource]), 2)
        assert_equal(request.windows.size(), 1)
        assert_equal(request.windows.at(resource)[0], base_windows[resource][1])

    def test_compute_request_availability_full_downtime(self):
        request = self.make_constrained_request()
        resource = '1m0a.doma.bpl'
        visibilities = construct_visibilities(self.tels, self.start, self.end)
        downtime_intervals = {resource: [(datetime(2011, 11, 1), datetime(2011, 11, 3)),]}

        intervals_for_resource = self.make_rise_set_intervals(request, visibilities)
        compute_request_availability(request, intervals_for_resource, {})
        base_windows = request.windows.windows_for_resource.copy()

        compute_request_availability(request, intervals_for_resource, downtime_intervals)
        assert_equal(len(base_windows[resource]), 2)
        assert_equal(request.windows.size(), 0)


    def test_construct_compound_reservation(self):
        request           = self.make_constrained_request()
        requests          = [request, request]
        operator          = 'and'
        user_request  = self.make_user_request(requests, operator)
        sem_start         = self.start

        #TODO: Replace with cleaner mock patching
        user_request.proposal.tac_priority = 1

        received = construct_compound_reservation(user_request,
                                                  sem_start)

        assert_equal(len(received.reservation_list), len(requests))
        assert_equal(received.type, operator)


    def test_construct_many_compound_reservation(self):
        request           = self.make_constrained_request()
        requests          = [request, request]
        operator          = 'many'
        user_request  = self.make_user_request(requests, operator)
        sem_start         = self.start

        #TODO: Replace with cleaner mock patching
        user_request.proposal.tac_priority = 1

        received = construct_many_compound_reservation(
                                               user_request,
                                               0,
                                               sem_start)

        assert_equal(len(received.reservation_list), 1)
        assert_equal(received.type, 'single')


    def test_filter_on_scheduling_horizon_applies_horizon_to_singles(self):
        start             = datetime(2011, 11, 1, 6, 0, 0)
        end               = datetime(2011, 12, 1, 6, 0, 0)
        request           = self.make_constrained_request(start=start, end=end)
        operator          = 'single'
        requests          = [request]
        user_request      = self.make_user_request(requests, operator)
        user_requests     = [user_request]
        scheduling_horizon = datetime(2011, 11, 15, 6, 0, 0)
        filtered_urs = filter_on_scheduling_horizon(user_requests,
                                                    scheduling_horizon)
        
        expected_window_start = start
        expected_window_end = scheduling_horizon
        
        assert_equal(1, len(filtered_urs))
        output_ur = filtered_urs[0]
        assert_equal(1, len(output_ur.requests))
        bpl_1m0a_doma_windows = output_ur.requests[0].windows.at('1m0a.doma.bpl')
        assert_equal(1, len(bpl_1m0a_doma_windows))
        assert_equal(bpl_1m0a_doma_windows[0].start, expected_window_start)
        assert_equal(bpl_1m0a_doma_windows[0].end, expected_window_end)


    def test_filter_on_scheduling_horizon_applies_horizon_to_manys(self):
            start             = datetime(2011, 11, 1, 6, 0, 0)
            end               = datetime(2011, 12, 1, 6, 0, 0)
            request1          = self.make_constrained_request(start=start, end=end)
            request2          = self.make_constrained_request(start=start, end=end)
            operator          = 'many'
            requests          = [request1, request2]
            user_request      = self.make_user_request(requests, operator)
            user_requests     = [user_request]
            scheduling_horizon = datetime(2011, 11, 15, 6, 0, 0)
            filtered_urs = filter_on_scheduling_horizon(user_requests,
                                                        scheduling_horizon)
            
            expected_window_start = start
            expected_window_end = scheduling_horizon
            
            assert_equal(1, len(filtered_urs))
            output_ur = filtered_urs[0]
            assert_equal(2, len(output_ur.requests))
            bpl_1m0a_doma_windows1 = output_ur.requests[0].windows.at('1m0a.doma.bpl')
            bpl_1m0a_doma_windows2 = output_ur.requests[0].windows.at('1m0a.doma.bpl')
            assert_equal(1, len(bpl_1m0a_doma_windows1))
            assert_equal(1, len(bpl_1m0a_doma_windows2))
            assert_equal(bpl_1m0a_doma_windows1[0].start, expected_window_start)
            assert_equal(bpl_1m0a_doma_windows1[0].end, expected_window_end)
            assert_equal(bpl_1m0a_doma_windows2[0].start, expected_window_start)
            assert_equal(bpl_1m0a_doma_windows2[0].end, expected_window_end)


    def test_filter_on_scheduling_horizon_no_horizon_applied_to_oneof(self):
            start             = datetime(2011, 11, 1, 6, 0, 0)
            end               = datetime(2011, 12, 1, 6, 0, 0)
            request1          = self.make_constrained_request(start=start, end=end)
            request2          = self.make_constrained_request(start=start, end=end)
            operator          = 'oneof'
            requests          = [request1, request2]
            user_request      = self.make_user_request(requests, operator)
            user_requests     = [user_request]
            scheduling_horizon = datetime(2011, 11, 15, 6, 0, 0)
            filtered_urs = filter_on_scheduling_horizon(user_requests,
                                                        scheduling_horizon)
            
            expected_window_start = start
            expected_window_end = end
            
            assert_equal(1, len(filtered_urs))
            output_ur = filtered_urs[0]
            assert_equal(2, len(output_ur.requests))
            bpl_1m0a_doma_windows1 = output_ur.requests[0].windows.at('1m0a.doma.bpl')
            bpl_1m0a_doma_windows2 = output_ur.requests[0].windows.at('1m0a.doma.bpl')
            assert_equal(1, len(bpl_1m0a_doma_windows1))
            assert_equal(1, len(bpl_1m0a_doma_windows2))
            assert_equal(bpl_1m0a_doma_windows1[0].start, expected_window_start)
            assert_equal(bpl_1m0a_doma_windows1[0].end, expected_window_end)
            assert_equal(bpl_1m0a_doma_windows2[0].start, expected_window_start)
            assert_equal(bpl_1m0a_doma_windows2[0].end, expected_window_end)


    def test_filter_on_scheduling_horizon_no_horizon_applied_to_and(self):
            start             = datetime(2011, 11, 1, 6, 0, 0)
            end               = datetime(2011, 12, 1, 6, 0, 0)
            request1          = self.make_constrained_request(start=start, end=end)
            request2          = self.make_constrained_request(start=start, end=end)
            operator          = 'and'
            requests          = [request1, request2]
            user_request      = self.make_user_request(requests, operator)
            user_requests     = [user_request]
            scheduling_horizon = datetime(2011, 11, 15, 6, 0, 0)
            filtered_urs = filter_on_scheduling_horizon(user_requests,
                                                        scheduling_horizon)
            
            expected_window_start = start
            expected_window_end = end
            
            assert_equal(1, len(filtered_urs))
            output_ur = filtered_urs[0]
            assert_equal(2, len(output_ur.requests))
            bpl_1m0a_doma_windows1 = output_ur.requests[0].windows.at('1m0a.doma.bpl')
            bpl_1m0a_doma_windows2 = output_ur.requests[0].windows.at('1m0a.doma.bpl')
            assert_equal(1, len(bpl_1m0a_doma_windows1))
            assert_equal(1, len(bpl_1m0a_doma_windows2))
            assert_equal(bpl_1m0a_doma_windows1[0].start, expected_window_start)
            assert_equal(bpl_1m0a_doma_windows1[0].end, expected_window_end)
            assert_equal(bpl_1m0a_doma_windows2[0].start, expected_window_start)
            assert_equal(bpl_1m0a_doma_windows2[0].end, expected_window_end)


    def test_make_target_intervals(self):
        window_dict = {
                        'start' : self.start,
                        'end'   : self.end
                      }
        resource_name = '1m0a.doma.bpl'
        resource = self.tels[resource_name]

        window = Window(window_dict, resource['name'])
        dt_windows = Windows()
        dt_windows.append(window)

        constraints = Constraints({})

        req  = Request(
                       target         = self.target,
                       molecules      = [self.mol],
                       windows        = dt_windows,
                       constraints    = constraints,
                       request_number = '1'
                      )

        visibilities = construct_visibilities(self.tels, self.start, self.end)

        intervals_for_resource = self.make_rise_set_intervals(req, visibilities)
        compute_request_availability(req, intervals_for_resource, {})
        received = req_windows_to_kernel_intervals(req.windows.windows_for_resource)

        format = '%Y-%m-%d %H:%M:%S.%f'
        rise_set_dark_intervals = (
                            datetime.strptime('2011-11-01 02:02:43.257196', format),
                            datetime.strptime('2011-11-01 07:52:00.564199', format),
                            datetime.strptime('2011-11-02 02:01:50.423880', format),
                            datetime.strptime('2011-11-02 07:48:04.692316', format)
                           )

        # Verify we get the intervals we expect
        for resource_name, received_intervals in received.iteritems():
            for i, received_tp in enumerate(received_intervals.toDictList()):
                assert_equal(received_tp['time'], rise_set_dark_intervals[i])


    def test_proper_motion_in_rise_set(self):
        target_dict = self.prop_mot_target.in_rise_set_format()

        # According to Rob's calculations, proper motion RA and dec should be as follows
        # See https://issues.lcogt.net/issues/8723 for more info
        converted_proper_motion_ra = 5.265450459478893
        converted_proper_motion_dec = 3.14468
        assert_almost_equals(target_dict['ra_proper_motion'].in_degrees_per_year(), converted_proper_motion_ra / 3600.0)
        assert_almost_equals(target_dict['dec_proper_motion'].in_degrees_per_year(), converted_proper_motion_dec / 3600.0)


    def test_user_interval_is_honoured(self):
        # A one day user supplied window
        window_dict = {
                        'start' : datetime(2011, 11, 1, 6, 0, 0),
                        'end'   : datetime(2011, 11, 2, 6, 0, 0)
                      }
        resource_name = '1m0a.doma.bpl'
        resource = self.tels[resource_name]

        window = Window(window_dict, resource['name'])
        dt_windows = Windows()
        dt_windows.append(window)

        constraints = Constraints({})
        req  = Request(
                        target     = self.target,
                        molecules  = [self.mol],
                        windows    = dt_windows,
                        constraints = constraints,
                        request_number = '1'
                      )

        visibilities = construct_visibilities(self.tels, self.start, self.end)

        intervals_for_resource = self.make_rise_set_intervals(req, visibilities)
        compute_request_availability(req, intervals_for_resource, {})
        received = req_windows_to_kernel_intervals(req.windows.windows_for_resource)

        # The user windows constrain the available observing windows (compare to
        # previous test)
        format = '%Y-%m-%d %H:%M:%S.%f'
        rise_set_dark_intervals = (
                             datetime.strptime('2011-11-01 06:00:00.0', format),
                             datetime.strptime('2011-11-01 07:52:00.564199', format),
                             datetime.strptime('2011-11-02 02:01:50.423880', format),
                             datetime.strptime('2011-11-02 06:00:00.0', format),
                            )


        # Verify we get the intervals we expect
        for resource_name, received_intervals in received.iteritems():
            for i, received_tp in enumerate(received_intervals.toDictList()):
                assert_equal(received_tp['time'], rise_set_dark_intervals[i])



    def test_multiple_user_intervals_are_honoured(self):
        # A one day user supplied window
        windows = [
                   {
                     'start' : datetime(2011, 11, 1, 6, 0, 0),
                     'end'   : datetime(2011, 11, 1, 9, 0, 0)
                   },
                   {
                     'start' : datetime(2011, 11, 2, 1, 0, 0),
                     'end'   : datetime(2011, 11, 2, 4, 0, 0)
                   }
                ]

        dt_windows = Windows()
        resource_name = '1m0a.doma.bpl'
        for w in windows:
            dt_windows.append(Window(w, self.tels[resource_name]['name']))

        constraints = Constraints({})
        req  = Request(
                       target     = self.target,
                       molecules  = [self.mol],
                       windows    = dt_windows,
                       constraints = constraints,
                       request_number = '1'
                      )

        visibilities = construct_visibilities(self.tels, self.start, self.end)

        intervals_for_resource = self.make_rise_set_intervals(req, visibilities)
        compute_request_availability(req, intervals_for_resource, {})
        received = req_windows_to_kernel_intervals(req.windows.windows_for_resource)

        # The user windows constrain the available observing windows (compare to
        # previous tests)
        format = '%Y-%m-%d %H:%M:%S.%f'
        rise_set_dark_intervals = (
                            datetime.strptime('2011-11-01 06:00:00.0', format),
                            datetime.strptime('2011-11-01 07:52:00.564199', format),
                            datetime.strptime('2011-11-02 02:01:50.423880', format),
                            datetime.strptime('2011-11-02 04:00:00.0', format),
                           )

        # Verify we get the intervals we expect
        for resource_name, received_intervals in received.iteritems():
            for i, received_tp in enumerate(received_intervals.toDictList()):
                assert_equal(received_tp['time'], rise_set_dark_intervals[i])


    def test_visibility_intervals_are_limited_by_hour_angle(self):

        window_dict = {
                        'start' : datetime(2013, 03, 22, 0, 0, 0),
                        'end'   : datetime(2013, 03, 23, 0, 0, 0),
                      }

        tel_name = '1m0a.doma.coj'
        tel = dict(
                         name         = tel_name,
                         tel_class    = '1m0',
                         latitude     = -31.273,
                         longitude    = 149.070593,
                         horizon      = 15,
                         ha_limit_neg = -4.6,
                         ha_limit_pos = 4.6,
                       )

        tels = {
                 tel_name : tel,
               }

        target = SiderealTarget(
                                  ra  = 310.35795833333333,
                                  dec = -60.0,
                               )

        window = Window(window_dict, tel['name'])
        dt_windows = Windows()
        dt_windows.append(window)

        constraints = Constraints()
        req = Request(
                       target          = target,
                       molecules       = [self.mol],
                       windows         = dt_windows,
                       constraints     = constraints,
                       request_number  = '1',
                       duration        = 10,
                     )
        sem_start = datetime(2013, 03, 1, 0, 0, 0)
        sem_end   = datetime(2013, 03, 31, 0, 0, 0)

        visibilities = construct_visibilities(tels, sem_start, sem_end)

        intervals_for_resource = self.make_rise_set_intervals(req, visibilities)
        compute_request_availability(req, intervals_for_resource, {})
        received = req_windows_to_kernel_intervals(req.windows.windows_for_resource)

        # Hour angle not violated independently confirmed by hand-cranking through SLALIB
        expected_tps = [
                         {
                           'type': 'start',
                           'time': datetime(2013, 3, 22, 18, 7, 32, 169190)
                         },
                         {
                           'type': 'end',
                           'time': datetime(2013, 3, 22, 19, 16, 27, 292072)
                         },
                       ]

        for received_tp, expected_tp in zip(received[tel_name].toDictList(), expected_tps):
            assert_equal(received_tp['type'], expected_tp['type'])
            assert_equal(received_tp['time'], expected_tp['time'])


    def test_visibility_intervals_at_low_horizon_are_allowed_by_hour_angle(self):

        window_dict = {
                        'start' : datetime(2013, 03, 22, 0, 0, 0),
                        'end'   : datetime(2013, 03, 23, 0, 0, 0),
                      }

        tel_name = '1m0a.doma.coj'
        tel = dict(
                         name         = tel_name,
                         tel_class    = '1m0',
                         latitude     = -31.273,
                         longitude    = 149.070593,
                         horizon      = 15,
                         ha_limit_neg = -4.6,
                         ha_limit_pos = 4.6,
                       )

        tels = {
                 tel_name : tel,
               }

        target = SiderealTarget(
                                  # RA 15:41:25.91
                                  ra  = 235.357958333,
                                  dec = -60.0,
                               )

        window = Window(window_dict, tel['name'])
        dt_windows = Windows()
        dt_windows.append(window)

        constraints = Constraints()
        req = Request(
                       target          = target,
                       molecules       = [self.mol],
                       windows         = dt_windows,
                       constraints     = constraints,
                       request_number  = '1',
                       duration        = 10,
                     )
        sem_start = datetime(2013, 03, 1, 0, 0, 0)
        sem_end   = datetime(2013, 03, 31, 0, 0, 0)

        visibilities = construct_visibilities(tels, sem_start, sem_end)

        intervals_for_resource = self.make_rise_set_intervals(req, visibilities)
        compute_request_availability(req, intervals_for_resource, {})
        received = req_windows_to_kernel_intervals(req.windows.windows_for_resource)

        # Hour angle not violated independently confirmed by hand-cranking through SLALIB
        expected_tps = [
                         {
                           'type': 'start',
                           'time': datetime(2013, 3, 22, 13, 8, 21, 316996)
                         },
                         {
                           'type': 'end',
                           'time': datetime(2013, 3, 22, 19, 16, 27, 292072)
                         },
                       ]


        for received_tp, expected_tp in zip(received[tel_name].toDictList(), expected_tps):
            assert_equal(received_tp['type'], expected_tp['type'])
            assert_equal(received_tp['time'], expected_tp['time'])


    def test_construct_global_availability(self):
        tel_name = '1m0a.doma.lsc'
        sem_start = datetime(2012, 10, 1)

        # Resource is available from 3-7

        dt0 = datetime(2013, 3, 22, 3)
        dt1 = datetime(2013, 3, 22, 7)

        dt_resource_int = Intervals(
                            [
                                {'time': dt0, 'type': 'start'},
                                {'time': dt1, 'type': 'end'},
                            ]
                          )
        epoch_resource_int = normalise_dt_intervals(dt_resource_int, sem_start)
        resource_windows = {
                             tel_name : epoch_resource_int
                           }

        # Resource is unavailable from 4-5
        dt2 = datetime(2013, 3, 22, 4)
        dt3 = datetime(2013, 3, 22, 5)
        masked_inervals = {
                           '1m0a.doma.lsc' : Intervals([{'time': dt2, 'type': 'start'},
                                                        {'time': dt3, 'type': 'end'}])
                           }

        # Expected available intervals after masking are
        # 3-4, 5-7
        received = construct_global_availability(masked_inervals, sem_start,
                                                 resource_windows)
        received_int = received[tel_name]
        timepoints = received_int.toDictList()
        assert_equal(len(timepoints), 4)
        r0 = normalised_epoch_to_datetime(timepoints[0]['time'],
                                          datetime_to_epoch(sem_start))
        r1 = normalised_epoch_to_datetime(timepoints[1]['time'],
                                          datetime_to_epoch(sem_start))
        r2 = normalised_epoch_to_datetime(timepoints[2]['time'],
                                          datetime_to_epoch(sem_start))
        r3 = normalised_epoch_to_datetime(timepoints[3]['time'],
                                          datetime_to_epoch(sem_start))
        assert_equal(r0, dt0)
        assert_equal(r1, dt2)
        assert_equal(r3, dt1)


    def test_airmass_is_honoured_high_airmass(self):
        airmass = 3.0
        req_airmass3   = self.make_constrained_request(airmass)
        req_no_airmass = self.make_constrained_request()

        visibilities = construct_visibilities(self.tels, self.start, self.end)

        intervals_for_resource = self.make_rise_set_intervals(req_no_airmass, visibilities)
        compute_request_availability(req_no_airmass, intervals_for_resource, {})
        received_no_airmass = req_windows_to_kernel_intervals(req_no_airmass.windows.windows_for_resource)

<<<<<<< HEAD
        received_no_airmass = make_dark_up_kernel_intervals(req_no_airmass,
                                                            visibility_from,
                                                            True)
        timepoints_no_airmass = received_no_airmass['1m0a.doma.bpl'].toDictList()

        received_airmass3 = make_dark_up_kernel_intervals(req_airmass3,
                                                          visibility_from,
                                                          True)
        timepoints_airmass3 = received_airmass3['1m0a.doma.bpl'].toDictList()
=======
        timepoints_no_airmass = received_no_airmass['1m0a.doma.bpl'].timepoints

        intervals_for_resource = self.make_rise_set_intervals(req_airmass3, visibilities)
        compute_request_availability(req_airmass3, intervals_for_resource, {})
        received_airmass3 = req_windows_to_kernel_intervals(req_airmass3.windows.windows_for_resource)

        timepoints_airmass3 = received_airmass3['1m0a.doma.bpl'].timepoints
>>>>>>> 1d6b61e5

        assert_equal(timepoints_no_airmass, timepoints_airmass3)


    def test_airmass_is_honoured_low_airmass(self):
        airmass = 1.0
        req_airmass1   = self.make_constrained_request(airmass)
        req_no_airmass = self.make_constrained_request()

<<<<<<< HEAD
        visibility_from = construct_visibilities(self.tels, self.start, self.end)

        received_no_airmass = make_dark_up_kernel_intervals(req_no_airmass,
                                                            visibility_from, True)
        timepoints_no_airmass = received_no_airmass['1m0a.doma.bpl'].toDictList()

        received_airmass1 = make_dark_up_kernel_intervals(req_airmass1,
                                                          visibility_from,
                                                          True)
        timepoints_airmass1 = received_airmass1['1m0a.doma.bpl'].toDictList()

        assert_not_equal(timepoints_no_airmass, timepoints_airmass1)
        assert_equal(len(timepoints_airmass1), 0)
=======
        visibilities = construct_visibilities(self.tels, self.start, self.end)
>>>>>>> 1d6b61e5

        intervals_for_resource = self.make_rise_set_intervals(req_no_airmass, visibilities)
        compute_request_availability(req_no_airmass, intervals_for_resource, {})
        received_no_airmass = req_windows_to_kernel_intervals(req_no_airmass.windows.windows_for_resource)

        intervals_for_resource = self.make_rise_set_intervals(req_airmass1, visibilities)
        compute_request_availability(req_airmass1, intervals_for_resource, {})
        received_airmass1 = req_windows_to_kernel_intervals(req_airmass1.windows.windows_for_resource)

        assert_not_equal(received_airmass1, received_no_airmass)
        assert_equal(len(received_airmass1), 0)<|MERGE_RESOLUTION|>--- conflicted
+++ resolved
@@ -7,29 +7,17 @@
                                        UserRequest, Window, Windows, MoleculeFactory, Constraints)
 from adaptive_scheduler.utils import (datetime_to_epoch,
                                       normalised_epoch_to_datetime)
+from time_intervals.intervals import Intervals
 from adaptive_scheduler.kernel_mappings import (construct_visibilities,
                                                 construct_compound_reservation,
                                                 construct_many_compound_reservation,
                                                 construct_global_availability,
                                                 normalise_dt_intervals,
                                                 filter_on_scheduling_horizon,
-<<<<<<< HEAD
-                                                compute_intersections)
-from time_intervals.intervals import Intervals
-from adaptive_scheduler.memoize import Memoize
-import adaptive_scheduler.memoize
-from rise_set.sky_coordinates import RightAscension, Declination
-from rise_set.angle import Angle
-from rise_set.visibility import Visibility
-=======
                                                 compute_request_availability,
                                                 get_rise_set_timepoint_intervals,
                                                 make_cache_key,
                                                 req_windows_to_kernel_intervals)
-from adaptive_scheduler.kernel.intervals import Intervals
-from adaptive_scheduler.kernel.timepoint import Timepoint
->>>>>>> 1d6b61e5
-
 from datetime import datetime
 
 
@@ -684,26 +672,12 @@
         intervals_for_resource = self.make_rise_set_intervals(req_no_airmass, visibilities)
         compute_request_availability(req_no_airmass, intervals_for_resource, {})
         received_no_airmass = req_windows_to_kernel_intervals(req_no_airmass.windows.windows_for_resource)
-
-<<<<<<< HEAD
-        received_no_airmass = make_dark_up_kernel_intervals(req_no_airmass,
-                                                            visibility_from,
-                                                            True)
         timepoints_no_airmass = received_no_airmass['1m0a.doma.bpl'].toDictList()
-
-        received_airmass3 = make_dark_up_kernel_intervals(req_airmass3,
-                                                          visibility_from,
-                                                          True)
-        timepoints_airmass3 = received_airmass3['1m0a.doma.bpl'].toDictList()
-=======
-        timepoints_no_airmass = received_no_airmass['1m0a.doma.bpl'].timepoints
 
         intervals_for_resource = self.make_rise_set_intervals(req_airmass3, visibilities)
         compute_request_availability(req_airmass3, intervals_for_resource, {})
         received_airmass3 = req_windows_to_kernel_intervals(req_airmass3.windows.windows_for_resource)
-
-        timepoints_airmass3 = received_airmass3['1m0a.doma.bpl'].timepoints
->>>>>>> 1d6b61e5
+        timepoints_airmass3 = received_airmass3['1m0a.doma.bpl'].toDictList()
 
         assert_equal(timepoints_no_airmass, timepoints_airmass3)
 
@@ -713,23 +687,7 @@
         req_airmass1   = self.make_constrained_request(airmass)
         req_no_airmass = self.make_constrained_request()
 
-<<<<<<< HEAD
-        visibility_from = construct_visibilities(self.tels, self.start, self.end)
-
-        received_no_airmass = make_dark_up_kernel_intervals(req_no_airmass,
-                                                            visibility_from, True)
-        timepoints_no_airmass = received_no_airmass['1m0a.doma.bpl'].toDictList()
-
-        received_airmass1 = make_dark_up_kernel_intervals(req_airmass1,
-                                                          visibility_from,
-                                                          True)
-        timepoints_airmass1 = received_airmass1['1m0a.doma.bpl'].toDictList()
-
-        assert_not_equal(timepoints_no_airmass, timepoints_airmass1)
-        assert_equal(len(timepoints_airmass1), 0)
-=======
         visibilities = construct_visibilities(self.tels, self.start, self.end)
->>>>>>> 1d6b61e5
 
         intervals_for_resource = self.make_rise_set_intervals(req_no_airmass, visibilities)
         compute_request_availability(req_no_airmass, intervals_for_resource, {})
